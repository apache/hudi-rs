--- conflicted
+++ resolved
@@ -158,21 +158,25 @@
     runs-on: ubuntu-latest
     steps:
       - uses: actions/checkout@v6
+      - name: Set up Docker Buildx
+        uses: docker/setup-buildx-action@v3
 
       - name: Pull pre-built runner image
         run: |
-<<<<<<< HEAD
           docker pull andreab92/hudi-demo-runner:latest
           docker tag andreab92/hudi-demo-runner:latest demo-runner:latest
 
-      - name: Cache integration dependencies
-        uses: actions/cache@v4
-=======
+      - name: Pre-pull base images
+        run: |
+          docker pull quay.io/minio/minio:latest
+
+      - name: Prepare cache directories with correct permissions
+        run: |
           mkdir -p .cargo/registry .cargo/git target python/target .uv-cache
           sudo chown -R $(id -u):$(id -g) .cargo target python/target .uv-cache
+
       - name: Cache integration build artifacts (cargo/target/uv)
         uses: actions/cache@v5
->>>>>>> 065fd313
         with:
           path: |
             target
@@ -180,27 +184,20 @@
             .cargo/git
             python/target
             .uv-cache
-          key: integration-${{ runner.os }}-${{ matrix.app-path }}-${{ hashFiles('**/Cargo.lock') }}
+          key: integration-${{ runner.os }}-${{ matrix.app-path }}-${{ hashFiles('**/Cargo.lock', 'python/Cargo.toml', 'demo/infra/runner/Dockerfile') }}
           restore-keys: |
             integration-${{ runner.os }}-${{ matrix.app-path }}-
             integration-${{ runner.os }}-
 
-      - name: Pre-pull minio
-        run: docker pull quay.io/minio/minio:latest
-
-      - name: Prepare cache directories
-        run: |
-          mkdir -p .cargo/registry .cargo/git target python/target .uv-cache
-          sudo chown -R $(id -u):$(id -g) .cargo target python/target .uv-cache || true
-
       - name: Integration test - ${{ matrix.app-path }}
         run: |
           cd demo
           ./ci_run.sh ${{ matrix.app-path }}
 
-      - name: Fix cache ownership
+      - name: Fix cache ownership before save
         if: always()
-        run: sudo chown -R $(id -u):$(id -g) .cargo target python/target .uv-cache || true
+        run: |
+          sudo chown -R $(id -u):$(id -g) $GITHUB_WORKSPACE/.cargo $GITHUB_WORKSPACE/target $GITHUB_WORKSPACE/python/target $GITHUB_WORKSPACE/.uv-cache || true
 
   publish-coverage:
     name: Publish coverage reports to codecov.io
