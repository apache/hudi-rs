--- conflicted
+++ resolved
@@ -144,13 +144,8 @@
     runs-on: ubuntu-latest
     needs: [ rust-tests, python-tests ]
     steps:
-<<<<<<< HEAD
-      - uses: actions/checkout@v4
+      - uses: actions/checkout@v5
       - uses: actions/download-artifact@v5
-=======
-      - uses: actions/checkout@v5
-      - uses: actions/download-artifact@v4
->>>>>>> 8d3c3e16
         with:
           pattern: cov-report-*
           merge-multiple: true
