# Licensed to the Apache Software Foundation (ASF) under one
# or more contributor license agreements.  See the NOTICE file
# distributed with this work for additional information
# regarding copyright ownership.  The ASF licenses this file
# to you under the Apache License, Version 2.0 (the
# "License"); you may not use this file except in compliance
# with the License.  You may obtain a copy of the License at
#
#   http://www.apache.org/licenses/LICENSE-2.0
#
# Unless required by applicable law or agreed to in writing,
# software distributed under the License is distributed on an
# "AS IS" BASIS, WITHOUT WARRANTIES OR CONDITIONS OF ANY
# KIND, either express or implied.  See the License for the
# specific language governing permissions and limitations
# under the License.

[toolchain]
<<<<<<< HEAD
channel = "1.85"
=======
channel = "1.87"
>>>>>>> 4bfdee8e
components = ["rustfmt", "clippy"]
profile = "minimal"<|MERGE_RESOLUTION|>--- conflicted
+++ resolved
@@ -16,10 +16,6 @@
 # under the License.
 
 [toolchain]
-<<<<<<< HEAD
-channel = "1.85"
-=======
 channel = "1.87"
->>>>>>> 4bfdee8e
 components = ["rustfmt", "clippy"]
 profile = "minimal"