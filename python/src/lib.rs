/*
 * Licensed to the Apache Software Foundation (ASF) under one
 * or more contributor license agreements.  See the NOTICE file
 * distributed with this work for additional information
 * regarding copyright ownership.  The ASF licenses this file
 * to you under the Apache License, Version 2.0 (the
 * "License"); you may not use this file except in compliance
 * with the License.  You may obtain a copy of the License at
 *
 *   http://www.apache.org/licenses/LICENSE-2.0
 *
 * Unless required by applicable law or agreed to in writing,
 * software distributed under the License is distributed on an
 * "AS IS" BASIS, WITHOUT WARRANTIES OR CONDITIONS OF ANY
 * KIND, either express or implied.  See the License for the
 * specific language governing permissions and limitations
 * under the License.
 */
use pyo3::prelude::*;

mod internal;

#[cfg(not(tarpaulin))]
#[pymodule]
fn _internal(_py: Python, m: &Bound<'_, PyModule>) -> PyResult<()> {
    m.add("__version__", env!("CARGO_PKG_VERSION"))?;

<<<<<<< HEAD
    use internal::{HudiFileSlice, HudiTable, HudiTableBuilder};
=======
    use internal::{HudiFileGroupReader, HudiFileSlice, HudiTable};
    m.add_class::<HudiFileGroupReader>()?;
>>>>>>> d5f42f68
    m.add_class::<HudiFileSlice>()?;
    m.add_class::<HudiTable>()?;
    m.add_class::<HudiTableBuilder>()?;
    Ok(())
}<|MERGE_RESOLUTION|>--- conflicted
+++ resolved
@@ -25,12 +25,8 @@
 fn _internal(_py: Python, m: &Bound<'_, PyModule>) -> PyResult<()> {
     m.add("__version__", env!("CARGO_PKG_VERSION"))?;
 
-<<<<<<< HEAD
-    use internal::{HudiFileSlice, HudiTable, HudiTableBuilder};
-=======
-    use internal::{HudiFileGroupReader, HudiFileSlice, HudiTable};
+    use internal::{HudiFileGroupReader, HudiFileSlice, HudiTable, HudiTableBuilder};
     m.add_class::<HudiFileGroupReader>()?;
->>>>>>> d5f42f68
     m.add_class::<HudiFileSlice>()?;
     m.add_class::<HudiTable>()?;
     m.add_class::<HudiTableBuilder>()?;
