/*
 * Licensed to the Apache Software Foundation (ASF) under one
 * or more contributor license agreements.  See the NOTICE file
 * distributed with this work for additional information
 * regarding copyright ownership.  The ASF licenses this file
 * to you under the Apache License, Version 2.0 (the
 * "License"); you may not use this file except in compliance
 * with the License.  You may obtain a copy of the License at
 *
 *   http://www.apache.org/licenses/LICENSE-2.0
 *
 * Unless required by applicable law or agreed to in writing,
 * software distributed under the License is distributed on an
 * "AS IS" BASIS, WITHOUT WARRANTIES OR CONDITIONS OF ANY
 * KIND, either express or implied.  See the License for the
 * specific language governing permissions and limitations
 * under the License.
 */
//! This module is responsible for Hudi table APIs.
//!
//! It provides a quick entry point for reading Hudi table metadata and data,
//! facilitating adaptation and compatibility across various engines.
//!
//! **Example**
//! 1. create hudi table
//! ```rust
//! use url::Url;
//! use hudi_core::table::Table;
//!
//! pub async fn test() {
//!     let base_uri = Url::from_file_path("/tmp/hudi_data").unwrap();
//!     let hudi_table = Table::new(base_uri.path()).await.unwrap();
//! }
//! ```
//! 2. get hudi table schema(arrow_schema::Schema)
//! ```rust
//! use url::Url;
//! use hudi_core::table::Table;
//!
//! pub async fn test() {
//!     use arrow_schema::Schema;
//!     let base_uri = Url::from_file_path("/tmp/hudi_data").unwrap();
//!     let hudi_table = Table::new(base_uri.path()).await.unwrap();
//!     let schema = hudi_table.get_schema().await.unwrap();
//! }
//! ```
//! 3. read hudi table
//! ```rust
//! use url::Url;
//! use hudi_core::table::Table;
//!
//! pub async fn test() {
//!     let base_uri = Url::from_file_path("/tmp/hudi_data").unwrap();
//!     let hudi_table = Table::new(base_uri.path()).await.unwrap();
//!     let record_read = hudi_table.read_snapshot(&[]).await.unwrap();
//! }
//! ```
//! 4. get file slice
//! Users can obtain metadata to customize reading methods, read in batches, perform parallel reads, and more.
//! ```rust
//! use url::Url;
//! use hudi_core::table::Table;
//! use hudi_core::storage::utils::parse_uri;
//!
//! pub async fn test() {
//!     let base_uri = Url::from_file_path("/tmp/hudi_data").unwrap();
//!     let hudi_table = Table::new(base_uri.path()).await.unwrap();
//!     let file_slices = hudi_table
//!             .split_file_slices(2, &[])
//!             .await.unwrap();
//!     // define every parquet task reader how many slice
//!     let mut parquet_file_groups: Vec<Vec<String>> = Vec::new();
//!         for file_slice_vec in file_slices {
//!             let file_group_vec = file_slice_vec
//!                 .iter()
//!                 .map(|f| {
//!                     let url = parse_uri(&f.base_file.info.uri).unwrap();
//!                     let size = f.base_file.info.size as u64;
//!                     url.path().to_string()
//!                 })
//!                 .collect();
//!             parquet_file_groups.push(file_group_vec)
//!         }
//! }
//! ```

use std::collections::{HashMap, HashSet};
use std::str::FromStr;
use std::sync::Arc;

use anyhow::{anyhow, Context, Result};
use arrow::record_batch::RecordBatch;
use arrow_schema::{Field, Schema};
use strum::IntoEnumIterator;
use url::Url;

use HudiInternalConfig::SkipConfigValidation;
use HudiTableConfig::{DropsPartitionFields, TableType, TableVersion};
use TableTypeValue::CopyOnWrite;

use crate::config::internal::HudiInternalConfig;
use crate::config::read::HudiReadConfig;
use crate::config::read::HudiReadConfig::AsOfTimestamp;
use crate::config::table::HudiTableConfig::PartitionFields;
use crate::config::table::{HudiTableConfig, TableTypeValue};
use crate::config::HudiConfigs;
<<<<<<< HEAD
=======
use crate::config::HUDI_CONF_DIR;
use crate::file_group::reader::FileGroupReader;
>>>>>>> d5f42f68
use crate::file_group::FileSlice;
use crate::table::builder::TableBuilder;
use crate::table::fs_view::FileSystemView;
use crate::table::partition::PartitionPruner;
use crate::table::timeline::Timeline;

pub mod builder;
mod fs_view;
mod partition;
mod timeline;

/// Hudi Table in-memory
#[derive(Clone, Debug)]
pub struct Table {
    pub hudi_configs: Arc<HudiConfigs>,
    pub storage_options: Arc<HashMap<String, String>>,
    pub timeline: Timeline,
    pub file_system_view: FileSystemView,
}

impl Table {
    /// Create hudi table by base_uri
    pub async fn new(base_uri: &str) -> Result<Self> {
        TableBuilder::from_uri(base_uri).build().await
    }

    /// Create hudi table with options
    pub async fn new_with_options<I, K, V>(base_uri: &str, options: I) -> Result<Self>
    where
        I: IntoIterator<Item = (K, V)>,
        K: AsRef<str>,
        V: Into<String>,
    {
        TableBuilder::from_uri(base_uri)
            .with_options(options)
            .build()
            .await
    }

    pub fn base_url(&self) -> Result<Url> {
        self.hudi_configs.get(HudiTableConfig::BasePath)?.to_url()
    }

    #[cfg(feature = "datafusion")]
    pub fn register_storage(
        &self,
        runtime_env: Arc<datafusion::execution::runtime_env::RuntimeEnv>,
    ) {
        self.timeline
            .storage
            .register_object_store(runtime_env.clone());
        self.file_system_view
            .storage
            .register_object_store(runtime_env.clone());
    }

<<<<<<< HEAD
=======
    async fn load_configs<I, K, V>(
        base_uri: &str,
        all_options: I,
    ) -> Result<(HudiConfigs, HashMap<String, String>)>
    where
        I: IntoIterator<Item = (K, V)>,
        K: AsRef<str>,
        V: Into<String>,
    {
        let mut hudi_options = HashMap::new();
        let mut other_options = HashMap::new();

        Self::imbue_cloud_env_vars(&mut other_options);

        let (hudi_opts, others) = split_hudi_options_from_others(all_options);
        hudi_options.extend(hudi_opts);
        other_options.extend(others);

        hudi_options.insert(
            HudiTableConfig::BasePath.as_ref().into(),
            base_uri.to_string(),
        );

        // create a [Storage] instance to load properties from storage layer.
        let storage = Storage::new(
            Arc::new(other_options.clone()),
            Arc::new(HudiConfigs::new(&hudi_options)),
        )?;

        Self::imbue_table_properties(&mut hudi_options, storage.clone()).await?;

        Self::imbue_global_hudi_configs_if_not_present(&mut hudi_options, storage.clone()).await?;

        let hudi_configs = HudiConfigs::new(hudi_options);

        Self::validate_configs(&hudi_configs).map(|_| (hudi_configs, other_options))
    }

    fn imbue_cloud_env_vars(options: &mut HashMap<String, String>) {
        const PREFIXES: [&str; 3] = ["AWS_", "AZURE_", "GOOGLE_"];

        for (key, value) in env::vars() {
            if PREFIXES.iter().any(|prefix| key.starts_with(prefix))
                && !options.contains_key(&key.to_ascii_lowercase())
            {
                options.insert(key.to_ascii_lowercase(), value);
            }
        }
    }

    async fn imbue_table_properties(
        options: &mut HashMap<String, String>,
        storage: Arc<Storage>,
    ) -> Result<()> {
        let bytes = storage.get_file_data(".hoodie/hoodie.properties").await?;
        let table_properties = parse_data_for_options(&bytes, "=")?;

        // TODO: handle the case where the same key is present in both table properties and options
        for (k, v) in table_properties {
            options.insert(k.to_string(), v.to_string());
        }

        Ok(())
    }

    async fn imbue_global_hudi_configs_if_not_present(
        options: &mut HashMap<String, String>,
        storage: Arc<Storage>,
    ) -> Result<()> {
        let global_config_path = env::var(HUDI_CONF_DIR)
            .map(PathBuf::from)
            .unwrap_or_else(|_| PathBuf::from("/etc/hudi/conf"))
            .join("hudi-defaults.conf");

        if let Ok(bytes) = storage
            .get_file_data_from_absolute_path(global_config_path.to_str().unwrap())
            .await
        {
            if let Ok(global_configs) = parse_data_for_options(&bytes, " \t=") {
                for (key, value) in global_configs {
                    if key.starts_with("hoodie.") && !options.contains_key(&key) {
                        options.insert(key.to_string(), value.to_string());
                    }
                }
            }
        }

        Ok(())
    }

>>>>>>> d5f42f68
    fn validate_configs(hudi_configs: &HudiConfigs) -> Result<()> {
        if hudi_configs
            .get_or_default(SkipConfigValidation)
            .to::<bool>()
        {
            return Ok(());
        }

        for conf in HudiTableConfig::iter() {
            hudi_configs.validate(conf)?
        }

        for conf in HudiReadConfig::iter() {
            hudi_configs.validate(conf)?
        }

        // additional validation
        let table_type = hudi_configs.get(TableType)?.to::<String>();
        if TableTypeValue::from_str(&table_type)? != CopyOnWrite {
            return Err(anyhow!("Only support copy-on-write table."));
        }

        let table_version = hudi_configs.get(TableVersion)?.to::<isize>();
        if !(5..=6).contains(&table_version) {
            return Err(anyhow!("Only support table version 5 and 6."));
        }

        let drops_partition_cols = hudi_configs
            .get_or_default(DropsPartitionFields)
            .to::<bool>();
        if drops_partition_cols {
            return Err(anyhow!(
                "Only support when `{}` is disabled",
                DropsPartitionFields.as_ref()
            ));
        }

        Ok(())
    }

    /// Get the latest [Schema] of the table.
    pub async fn get_schema(&self) -> Result<Schema> {
        self.timeline.get_latest_schema().await
    }

    /// Get the latest partition [Schema] of the table
    pub async fn get_partition_schema(&self) -> Result<Schema> {
        let partition_fields: HashSet<String> = self
            .hudi_configs
            .get_or_default(PartitionFields)
            .to::<Vec<String>>()
            .into_iter()
            .collect();

        let schema = self.get_schema().await?;
        let partition_fields: Vec<Arc<Field>> = schema
            .fields()
            .iter()
            .filter(|field| partition_fields.contains(field.name()))
            .cloned()
            .collect();

        Ok(Schema::new(partition_fields))
    }

    /// Split the file into a specified number of parts
    pub async fn split_file_slices(
        &self,
        n: usize,
        filters: &[&str],
    ) -> Result<Vec<Vec<FileSlice>>> {
        let n = std::cmp::max(1, n);
        let file_slices = self.get_file_slices(filters).await?;
        let chunk_size = (file_slices.len() + n - 1) / n;

        Ok(file_slices
            .chunks(chunk_size)
            .map(|chunk| chunk.to_vec())
            .collect())
    }

    /// Get all the [FileSlice]s in the table.
    ///
    /// If the [AsOfTimestamp] configuration is set, the file slices at the specified timestamp will be returned.
    pub async fn get_file_slices(&self, filters: &[&str]) -> Result<Vec<FileSlice>> {
        if let Some(timestamp) = self.hudi_configs.try_get(AsOfTimestamp) {
            self.get_file_slices_as_of(timestamp.to::<String>().as_str(), filters)
                .await
        } else if let Some(timestamp) = self.timeline.get_latest_commit_timestamp() {
            self.get_file_slices_as_of(timestamp, filters).await
        } else {
            Ok(Vec::new())
        }
    }

    /// Get all the [FileSlice]s at a given timestamp, as a time travel query.
    async fn get_file_slices_as_of(
        &self,
        timestamp: &str,
        filters: &[&str],
    ) -> Result<Vec<FileSlice>> {
        let excludes = self.timeline.get_replaced_file_groups().await?;
        let partition_schema = self.get_partition_schema().await?;
        let partition_pruner =
            PartitionPruner::new(filters, &partition_schema, self.hudi_configs.as_ref())?;
        self.file_system_view
            .get_file_slices_as_of(timestamp, &partition_pruner, &excludes)
            .await
    }

    /// Get all the latest records in the table.
    ///
    /// If the [AsOfTimestamp] configuration is set, the records at the specified timestamp will be returned.
    pub async fn read_snapshot(&self, filters: &[&str]) -> Result<Vec<RecordBatch>> {
        if let Some(timestamp) = self.hudi_configs.try_get(AsOfTimestamp) {
            self.read_snapshot_as_of(timestamp.to::<String>().as_str(), filters)
                .await
        } else if let Some(timestamp) = self.timeline.get_latest_commit_timestamp() {
            self.read_snapshot_as_of(timestamp, filters).await
        } else {
            Ok(Vec::new())
        }
    }

    /// Get all the records in the table at a given timestamp, as a time travel query.
    async fn read_snapshot_as_of(
        &self,
        timestamp: &str,
        filters: &[&str],
    ) -> Result<Vec<RecordBatch>> {
        let file_slices = self
            .get_file_slices_as_of(timestamp, filters)
            .await
            .context(format!("Failed to get file slices as of {}", timestamp))?;
        let mut batches = Vec::new();
        let fg_reader = self.create_file_group_reader();
        for f in file_slices {
            match fg_reader.read_file_slice(&f).await {
                Ok(batch) => batches.push(batch),
                Err(e) => return Err(anyhow!("Failed to read file slice {:?} - {}", f, e)),
            }
        }
        Ok(batches)
    }

    #[cfg(test)]
    async fn get_file_paths_with_filters(&self, filters: &[&str]) -> Result<Vec<String>> {
        let mut file_paths = Vec::new();
        for f in self.get_file_slices(filters).await? {
            file_paths.push(f.base_file_path().to_string());
        }
        Ok(file_paths)
    }

    pub fn create_file_group_reader(&self) -> FileGroupReader {
        FileGroupReader::new(self.file_system_view.storage.clone())
    }
}

#[cfg(test)]
mod tests {
    use arrow_array::StringArray;
    use std::collections::HashSet;
    use std::fs::canonicalize;
    use std::path::PathBuf;
    use std::{env, panic};
    use url::Url;

    use hudi_tests::{assert_not, TestTable};

    use crate::config::read::HudiReadConfig::AsOfTimestamp;
    use crate::config::table::HudiTableConfig::{
        BaseFileFormat, Checksum, DatabaseName, DropsPartitionFields, IsHiveStylePartitioning,
        IsPartitionPathUrlencoded, KeyGeneratorClass, PartitionFields, PopulatesMetaFields,
        PrecombineField, RecordKeyFields, TableName, TableType, TableVersion,
        TimelineLayoutVersion,
    };
    use crate::config::HUDI_CONF_DIR;
    use crate::storage::utils::join_url_segments;
    use crate::table::Table;

    /// Test helper to create a new `Table` instance without validating the configuration.
    ///
    /// # Arguments
    ///
    /// * `table_dir_name` - Name of the table root directory; all under `crates/core/tests/data/`.
    async fn get_test_table_without_validation(table_dir_name: &str) -> Table {
        let base_url = Url::from_file_path(
            canonicalize(PathBuf::from("tests").join("data").join(table_dir_name)).unwrap(),
        )
        .unwrap();
        Table::new_with_options(
            base_url.as_str(),
            [("hoodie.internal.skip.config.validation", "true")],
        )
        .await
        .unwrap()
    }

    #[tokio::test]
    async fn hudi_table_get_schema() {
        let base_url = TestTable::V6Nonpartitioned.url();
        let hudi_table = Table::new(base_url.path()).await.unwrap();
        let fields: Vec<String> = hudi_table
            .get_schema()
            .await
            .unwrap()
            .flattened_fields()
            .into_iter()
            .map(|f| f.name().to_string())
            .collect();
        assert_eq!(
            fields,
            vec![
                "_hoodie_commit_time",
                "_hoodie_commit_seqno",
                "_hoodie_record_key",
                "_hoodie_partition_path",
                "_hoodie_file_name",
                "id",
                "name",
                "isActive",
                "byteField",
                "shortField",
                "intField",
                "longField",
                "floatField",
                "doubleField",
                "decimalField",
                "dateField",
                "timestampField",
                "binaryField",
                "arrayField",
                "array",
                "arr_struct_f1",
                "arr_struct_f2",
                "mapField",
                "key_value",
                "key",
                "value",
                "map_field_value_struct_f1",
                "map_field_value_struct_f2",
                "structField",
                "field1",
                "field2",
                "child_struct",
                "child_field1",
                "child_field2"
            ]
        );
    }

    #[tokio::test]
    async fn hudi_table_get_partition_schema() {
        let base_url = TestTable::V6TimebasedkeygenNonhivestyle.url();
        let hudi_table = Table::new(base_url.path()).await.unwrap();
        let fields: Vec<String> = hudi_table
            .get_partition_schema()
            .await
            .unwrap()
            .flattened_fields()
            .into_iter()
            .map(|f| f.name().to_string())
            .collect();
        assert_eq!(fields, vec!["ts_str"]);
    }

    #[tokio::test]
    async fn validate_invalid_table_props() {
        let table = get_test_table_without_validation("table_props_invalid").await;
        let configs = table.hudi_configs;
        assert!(
            configs.validate(BaseFileFormat).is_err(),
            "required config is missing"
        );
        assert!(configs.validate(Checksum).is_err());
        assert!(
            configs.validate(DatabaseName).is_ok(),
            "non-required config is missing"
        );
        assert!(configs.validate(DropsPartitionFields).is_err());
        assert!(configs.validate(IsHiveStylePartitioning).is_err());
        assert!(configs.validate(IsPartitionPathUrlencoded).is_err());
        assert!(
            configs.validate(KeyGeneratorClass).is_ok(),
            "non-required config is missing"
        );
        assert!(
            configs.validate(PartitionFields).is_ok(),
            "non-required config is missing"
        );
        assert!(
            configs.validate(PrecombineField).is_ok(),
            "non-required config is missing"
        );
        assert!(
            configs.validate(PopulatesMetaFields).is_ok(),
            "non-required config is missing"
        );
        assert!(
            configs.validate(RecordKeyFields).is_ok(),
            "non-required config is missing"
        );
        assert!(
            configs.validate(TableName).is_err(),
            "required config is missing"
        );
        assert!(
            configs.validate(TableType).is_ok(),
            "Valid table type value"
        );
        assert!(configs.validate(TableVersion).is_err());
        assert!(configs.validate(TimelineLayoutVersion).is_err());
    }

    #[tokio::test]
    async fn get_invalid_table_props() {
        let table = get_test_table_without_validation("table_props_invalid").await;
        let configs = table.hudi_configs;
        assert!(configs.get(BaseFileFormat).is_err());
        assert!(configs.get(Checksum).is_err());
        assert!(configs.get(DatabaseName).is_err());
        assert!(configs.get(DropsPartitionFields).is_err());
        assert!(configs.get(IsHiveStylePartitioning).is_err());
        assert!(configs.get(IsPartitionPathUrlencoded).is_err());
        assert!(configs.get(KeyGeneratorClass).is_err());
        assert!(configs.get(PartitionFields).is_err());
        assert!(configs.get(PrecombineField).is_err());
        assert!(configs.get(PopulatesMetaFields).is_err());
        assert!(configs.get(RecordKeyFields).is_err());
        assert!(configs.get(TableName).is_err());
        assert!(configs.get(TableType).is_ok(), "Valid table type value");
        assert!(configs.get(TableVersion).is_err());
        assert!(configs.get(TimelineLayoutVersion).is_err());
    }

    #[tokio::test]
    async fn get_default_for_invalid_table_props() {
        let table = get_test_table_without_validation("table_props_invalid").await;
        let configs = table.hudi_configs;
        assert!(panic::catch_unwind(|| configs.get_or_default(BaseFileFormat)).is_err());
        assert!(panic::catch_unwind(|| configs.get_or_default(Checksum)).is_err());
        assert_eq!(
            configs.get_or_default(DatabaseName).to::<String>(),
            "default"
        );
        assert_not!(configs.get_or_default(DropsPartitionFields).to::<bool>());
        assert!(panic::catch_unwind(|| configs.get_or_default(IsHiveStylePartitioning)).is_err());
        assert!(panic::catch_unwind(|| configs.get_or_default(IsPartitionPathUrlencoded)).is_err());
        assert!(panic::catch_unwind(|| configs.get_or_default(KeyGeneratorClass)).is_err());
        assert!(configs
            .get_or_default(PartitionFields)
            .to::<Vec<String>>()
            .is_empty());
        assert!(panic::catch_unwind(|| configs.get_or_default(PrecombineField)).is_err());
        assert!(configs.get_or_default(PopulatesMetaFields).to::<bool>());
        assert!(panic::catch_unwind(|| configs.get_or_default(RecordKeyFields)).is_err());
        assert!(panic::catch_unwind(|| configs.get_or_default(TableName)).is_err());
        assert_eq!(
            configs.get_or_default(TableType).to::<String>(),
            "COPY_ON_WRITE"
        );
        assert!(panic::catch_unwind(|| configs.get_or_default(TableVersion)).is_err());
        assert!(panic::catch_unwind(|| configs.get_or_default(TimelineLayoutVersion)).is_err());
    }

    #[tokio::test]
    async fn get_valid_table_props() {
        let table = get_test_table_without_validation("table_props_valid").await;
        let configs = table.hudi_configs;
        assert_eq!(
            configs.get(BaseFileFormat).unwrap().to::<String>(),
            "parquet"
        );
        assert_eq!(configs.get(Checksum).unwrap().to::<isize>(), 3761586722);
        assert_eq!(configs.get(DatabaseName).unwrap().to::<String>(), "db");
        assert!(!configs.get(DropsPartitionFields).unwrap().to::<bool>());
        assert!(!configs.get(IsHiveStylePartitioning).unwrap().to::<bool>());
        assert!(!configs.get(IsPartitionPathUrlencoded).unwrap().to::<bool>());
        assert_eq!(
            configs.get(KeyGeneratorClass).unwrap().to::<String>(),
            "org.apache.hudi.keygen.SimpleKeyGenerator"
        );
        assert_eq!(
            configs.get(PartitionFields).unwrap().to::<Vec<String>>(),
            vec!["city"]
        );
        assert_eq!(configs.get(PrecombineField).unwrap().to::<String>(), "ts");
        assert!(configs.get(PopulatesMetaFields).unwrap().to::<bool>());
        assert_eq!(
            configs.get(RecordKeyFields).unwrap().to::<Vec<String>>(),
            vec!["uuid"]
        );
        assert_eq!(configs.get(TableName).unwrap().to::<String>(), "trips");
        assert_eq!(
            configs.get(TableType).unwrap().to::<String>(),
            "COPY_ON_WRITE"
        );
        assert_eq!(configs.get(TableVersion).unwrap().to::<isize>(), 6);
        assert_eq!(configs.get(TimelineLayoutVersion).unwrap().to::<isize>(), 1);
    }

    #[tokio::test]
    async fn get_global_table_props() {
        // Without the environment variable HUDI_CONF_DIR
        let table = get_test_table_without_validation("table_props_partial").await;
        let configs = table.hudi_configs;
        assert!(configs.get(DatabaseName).is_err());
        assert!(configs.get(TableType).is_err());
        assert_eq!(configs.get(TableName).unwrap().to::<String>(), "trips");

        // Environment variable HUDI_CONF_DIR points to nothing
        let base_path = env::current_dir().unwrap();
        let hudi_conf_dir = base_path.join("random/wrong/dir");
        env::set_var(HUDI_CONF_DIR, hudi_conf_dir.as_os_str());
        let table = get_test_table_without_validation("table_props_partial").await;
        let configs = table.hudi_configs;
        assert!(configs.get(DatabaseName).is_err());
        assert!(configs.get(TableType).is_err());
        assert_eq!(configs.get(TableName).unwrap().to::<String>(), "trips");

        // With global config
        let base_path = env::current_dir().unwrap();
        let hudi_conf_dir = base_path.join("tests/data/hudi_conf_dir");
        env::set_var(HUDI_CONF_DIR, hudi_conf_dir.as_os_str());
        let table = get_test_table_without_validation("table_props_partial").await;
        let configs = table.hudi_configs;
        assert_eq!(configs.get(DatabaseName).unwrap().to::<String>(), "tmpdb");
        assert_eq!(
            configs.get(TableType).unwrap().to::<String>(),
            "MERGE_ON_READ"
        );
        assert_eq!(configs.get(TableName).unwrap().to::<String>(), "trips");
        env::remove_var(HUDI_CONF_DIR)
    }

    #[tokio::test]
    async fn hudi_table_read_file_slice() {
        let base_url = TestTable::V6Nonpartitioned.url();
        let hudi_table = Table::new(base_url.path()).await.unwrap();
        let batches = hudi_table
            .create_file_group_reader()
            .read_file_slice_by_base_file_path(
                "a079bdb3-731c-4894-b855-abfcd6921007-0_0-203-274_20240418173551906.parquet",
            )
            .await
            .unwrap();
        assert_eq!(batches.num_rows(), 4);
        assert_eq!(batches.num_columns(), 21);
    }

    #[tokio::test]
    async fn hudi_table_get_file_slices_as_of_timestamps() {
        let base_url = TestTable::V6Nonpartitioned.url();

        let hudi_table = Table::new(base_url.path()).await.unwrap();
        let file_slices = hudi_table.get_file_slices(&[]).await.unwrap();
        assert_eq!(
            file_slices
                .iter()
                .map(|f| f.base_file_relative_path())
                .collect::<Vec<_>>(),
            vec!["a079bdb3-731c-4894-b855-abfcd6921007-0_0-203-274_20240418173551906.parquet",]
        );

        // as of the latest timestamp
        let opts = [(AsOfTimestamp.as_ref(), "20240418173551906")];
        let hudi_table = Table::new_with_options(base_url.path(), opts)
            .await
            .unwrap();
        let file_slices = hudi_table.get_file_slices(&[]).await.unwrap();
        assert_eq!(
            file_slices
                .iter()
                .map(|f| f.base_file_relative_path())
                .collect::<Vec<_>>(),
            vec!["a079bdb3-731c-4894-b855-abfcd6921007-0_0-203-274_20240418173551906.parquet",]
        );

        // as of just smaller than the latest timestamp
        let opts = [(AsOfTimestamp.as_ref(), "20240418173551905")];
        let hudi_table = Table::new_with_options(base_url.path(), opts)
            .await
            .unwrap();
        let file_slices = hudi_table.get_file_slices(&[]).await.unwrap();
        assert_eq!(
            file_slices
                .iter()
                .map(|f| f.base_file_relative_path())
                .collect::<Vec<_>>(),
            vec!["a079bdb3-731c-4894-b855-abfcd6921007-0_0-182-253_20240418173550988.parquet",]
        );

        // as of non-exist old timestamp
        let opts = [(AsOfTimestamp.as_ref(), "0")];
        let hudi_table = Table::new_with_options(base_url.path(), opts)
            .await
            .unwrap();
        let file_slices = hudi_table.get_file_slices(&[]).await.unwrap();
        assert_eq!(
            file_slices
                .iter()
                .map(|f| f.base_file_relative_path())
                .collect::<Vec<_>>(),
            Vec::<String>::new()
        );
    }

    #[tokio::test]
    async fn hudi_table_get_file_paths_for_simple_keygen_non_hive_style() {
        let base_url = TestTable::V6SimplekeygenNonhivestyle.url();
        let hudi_table = Table::new(base_url.path()).await.unwrap();
        assert_eq!(hudi_table.timeline.instants.len(), 2);

        let partition_filters = &[];
        let actual = hudi_table
            .get_file_paths_with_filters(partition_filters)
            .await
            .unwrap()
            .into_iter()
            .collect::<HashSet<_>>();
        let expected = [
            "10/97de74b1-2a8e-4bb7-874c-0a74e1f42a77-0_0-119-166_20240418172804498.parquet",
            "20/76e0556b-390d-4249-b7ad-9059e2bc2cbd-0_0-98-141_20240418172802262.parquet",
            "30/6db57019-98ee-480e-8eb1-fb3de48e1c24-0_1-119-167_20240418172804498.parquet",
        ]
        .map(|f| join_url_segments(&base_url, &[f]).unwrap().to_string())
        .into_iter()
        .collect::<HashSet<_>>();
        assert_eq!(actual, expected);

        let partition_filters = &["byteField >= 10", "byteField < 30"];
        let actual = hudi_table
            .get_file_paths_with_filters(partition_filters)
            .await
            .unwrap()
            .into_iter()
            .collect::<HashSet<_>>();
        let expected = [
            "10/97de74b1-2a8e-4bb7-874c-0a74e1f42a77-0_0-119-166_20240418172804498.parquet",
            "20/76e0556b-390d-4249-b7ad-9059e2bc2cbd-0_0-98-141_20240418172802262.parquet",
        ]
        .map(|f| join_url_segments(&base_url, &[f]).unwrap().to_string())
        .into_iter()
        .collect::<HashSet<_>>();
        assert_eq!(actual, expected);

        let partition_filters = &["byteField > 30"];
        let actual = hudi_table
            .get_file_paths_with_filters(partition_filters)
            .await
            .unwrap()
            .into_iter()
            .collect::<HashSet<_>>();
        let expected = HashSet::new();
        assert_eq!(actual, expected);
    }

    #[tokio::test]
    async fn hudi_table_get_file_paths_for_complex_keygen_hive_style() {
        let base_url = TestTable::V6ComplexkeygenHivestyle.url();
        let hudi_table = Table::new(base_url.path()).await.unwrap();
        assert_eq!(hudi_table.timeline.instants.len(), 2);

        let partition_filters = &[];
        let actual = hudi_table
            .get_file_paths_with_filters(partition_filters)
            .await
            .unwrap()
            .into_iter()
            .collect::<HashSet<_>>();
        let expected= [
            "byteField=10/shortField=300/a22e8257-e249-45e9-ba46-115bc85adcba-0_0-161-223_20240418173235694.parquet",
            "byteField=20/shortField=100/bb7c3a45-387f-490d-aab2-981c3f1a8ada-0_0-140-198_20240418173213674.parquet",
            "byteField=30/shortField=100/4668e35e-bff8-4be9-9ff2-e7fb17ecb1a7-0_1-161-224_20240418173235694.parquet",
        ]
            .map(|f| { join_url_segments(&base_url, &[f]).unwrap().to_string() })
            .into_iter()
            .collect::<HashSet<_>>();
        assert_eq!(actual, expected);

        let partition_filters = &["byteField >= 10", "byteField < 20", "shortField != 100"];
        let actual = hudi_table
            .get_file_paths_with_filters(partition_filters)
            .await
            .unwrap()
            .into_iter()
            .collect::<HashSet<_>>();
        let expected = [
            "byteField=10/shortField=300/a22e8257-e249-45e9-ba46-115bc85adcba-0_0-161-223_20240418173235694.parquet",
        ]
            .map(|f| { join_url_segments(&base_url, &[f]).unwrap().to_string() })
            .into_iter()
            .collect::<HashSet<_>>();
        assert_eq!(actual, expected);

        let partition_filters = &["byteField > 20", "shortField = 300"];
        let actual = hudi_table
            .get_file_paths_with_filters(partition_filters)
            .await
            .unwrap()
            .into_iter()
            .collect::<HashSet<_>>();
        let expected = HashSet::new();
        assert_eq!(actual, expected);
    }

    #[tokio::test]
    async fn hudi_table_read_snapshot_for_complex_keygen_hive_style() {
        let base_url = TestTable::V6ComplexkeygenHivestyle.url();
        let hudi_table = Table::new(base_url.path()).await.unwrap();
        let partition_filters = &["byteField >= 10", "byteField < 20", "shortField != 100"];
        let records = hudi_table.read_snapshot(partition_filters).await.unwrap();
        assert_eq!(records.len(), 1);
        assert_eq!(records[0].num_rows(), 2);
        let actual_partition_paths: HashSet<&str> = HashSet::from_iter(
            records[0]
                .column_by_name("_hoodie_partition_path")
                .unwrap()
                .as_any()
                .downcast_ref::<StringArray>()
                .unwrap()
                .iter()
                .map(|s| s.unwrap())
                .collect::<Vec<_>>(),
        );
        let expected_partition_paths: HashSet<&str> =
            HashSet::from_iter(vec!["byteField=10/shortField=300"]);
        assert_eq!(actual_partition_paths, expected_partition_paths);

        let actual_file_names: HashSet<&str> = HashSet::from_iter(
            records[0]
                .column_by_name("_hoodie_file_name")
                .unwrap()
                .as_any()
                .downcast_ref::<StringArray>()
                .unwrap()
                .iter()
                .map(|s| s.unwrap())
                .collect::<Vec<_>>(),
        );
        let expected_file_names: HashSet<&str> = HashSet::from_iter(vec![
            "a22e8257-e249-45e9-ba46-115bc85adcba-0_0-161-223_20240418173235694.parquet",
        ]);
        assert_eq!(actual_file_names, expected_file_names);
    }
}<|MERGE_RESOLUTION|>--- conflicted
+++ resolved
@@ -104,11 +104,6 @@
 use crate::config::table::HudiTableConfig::PartitionFields;
 use crate::config::table::{HudiTableConfig, TableTypeValue};
 use crate::config::HudiConfigs;
-<<<<<<< HEAD
-=======
-use crate::config::HUDI_CONF_DIR;
-use crate::file_group::reader::FileGroupReader;
->>>>>>> d5f42f68
 use crate::file_group::FileSlice;
 use crate::table::builder::TableBuilder;
 use crate::table::fs_view::FileSystemView;
@@ -165,99 +160,6 @@
             .register_object_store(runtime_env.clone());
     }
 
-<<<<<<< HEAD
-=======
-    async fn load_configs<I, K, V>(
-        base_uri: &str,
-        all_options: I,
-    ) -> Result<(HudiConfigs, HashMap<String, String>)>
-    where
-        I: IntoIterator<Item = (K, V)>,
-        K: AsRef<str>,
-        V: Into<String>,
-    {
-        let mut hudi_options = HashMap::new();
-        let mut other_options = HashMap::new();
-
-        Self::imbue_cloud_env_vars(&mut other_options);
-
-        let (hudi_opts, others) = split_hudi_options_from_others(all_options);
-        hudi_options.extend(hudi_opts);
-        other_options.extend(others);
-
-        hudi_options.insert(
-            HudiTableConfig::BasePath.as_ref().into(),
-            base_uri.to_string(),
-        );
-
-        // create a [Storage] instance to load properties from storage layer.
-        let storage = Storage::new(
-            Arc::new(other_options.clone()),
-            Arc::new(HudiConfigs::new(&hudi_options)),
-        )?;
-
-        Self::imbue_table_properties(&mut hudi_options, storage.clone()).await?;
-
-        Self::imbue_global_hudi_configs_if_not_present(&mut hudi_options, storage.clone()).await?;
-
-        let hudi_configs = HudiConfigs::new(hudi_options);
-
-        Self::validate_configs(&hudi_configs).map(|_| (hudi_configs, other_options))
-    }
-
-    fn imbue_cloud_env_vars(options: &mut HashMap<String, String>) {
-        const PREFIXES: [&str; 3] = ["AWS_", "AZURE_", "GOOGLE_"];
-
-        for (key, value) in env::vars() {
-            if PREFIXES.iter().any(|prefix| key.starts_with(prefix))
-                && !options.contains_key(&key.to_ascii_lowercase())
-            {
-                options.insert(key.to_ascii_lowercase(), value);
-            }
-        }
-    }
-
-    async fn imbue_table_properties(
-        options: &mut HashMap<String, String>,
-        storage: Arc<Storage>,
-    ) -> Result<()> {
-        let bytes = storage.get_file_data(".hoodie/hoodie.properties").await?;
-        let table_properties = parse_data_for_options(&bytes, "=")?;
-
-        // TODO: handle the case where the same key is present in both table properties and options
-        for (k, v) in table_properties {
-            options.insert(k.to_string(), v.to_string());
-        }
-
-        Ok(())
-    }
-
-    async fn imbue_global_hudi_configs_if_not_present(
-        options: &mut HashMap<String, String>,
-        storage: Arc<Storage>,
-    ) -> Result<()> {
-        let global_config_path = env::var(HUDI_CONF_DIR)
-            .map(PathBuf::from)
-            .unwrap_or_else(|_| PathBuf::from("/etc/hudi/conf"))
-            .join("hudi-defaults.conf");
-
-        if let Ok(bytes) = storage
-            .get_file_data_from_absolute_path(global_config_path.to_str().unwrap())
-            .await
-        {
-            if let Ok(global_configs) = parse_data_for_options(&bytes, " \t=") {
-                for (key, value) in global_configs {
-                    if key.starts_with("hoodie.") && !options.contains_key(&key) {
-                        options.insert(key.to_string(), value.to_string());
-                    }
-                }
-            }
-        }
-
-        Ok(())
-    }
-
->>>>>>> d5f42f68
     fn validate_configs(hudi_configs: &HudiConfigs) -> Result<()> {
         if hudi_configs
             .get_or_default(SkipConfigValidation)
