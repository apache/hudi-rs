--- conflicted
+++ resolved
@@ -276,15 +276,6 @@
         Ok(batches)
     }
 
-<<<<<<< HEAD
-    #[cfg(test)]
-    async fn get_file_paths_with_filters(&self, filters: &[Filter]) -> Result<Vec<String>> {
-        let mut file_paths = Vec::new();
-        for f in self.get_file_slices(filters).await? {
-            file_paths.push(f.base_file_path().to_string());
-        }
-        Ok(file_paths)
-=======
     /// Get records that were inserted or updated between the given timestamps. Records that were updated multiple times should have their latest states within the time span being returned.
     pub async fn read_incremental_records(
         &self,
@@ -292,7 +283,6 @@
         _end_timestamp: Option<&str>,
     ) -> Result<Vec<RecordBatch>> {
         todo!("read_incremental_states")
->>>>>>> b2c60b13
     }
 
     /// Get the change-data-capture (CDC) records between the given timestamps. The CDC records should reflect the records that were inserted, updated, and deleted between the timestamps.
@@ -348,7 +338,7 @@
     /// Test helper to get relative file paths from the table with filters.
     async fn get_file_paths_with_filters(
         table: &Table,
-        filters: &[(&str, &str, &str)],
+        filters: &[Filter]],
     ) -> Result<Vec<String>> {
         let mut file_paths = Vec::new();
         for f in table.get_file_slices(filters).await? {
@@ -746,17 +736,11 @@
         .collect::<HashSet<_>>();
         assert_eq!(actual, expected);
 
-<<<<<<< HEAD
         let filter_ge_10 = Filter::try_from(("byteField", ">=", "10")).unwrap();
 
         let filter_lt_30 = Filter::try_from(("byteField", "<", "30")).unwrap();
 
-        let actual = hudi_table
-            .get_file_paths_with_filters(&[filter_ge_10, filter_lt_30])
-=======
-        let partition_filters = &[("byteField", ">=", "10"), ("byteField", "<", "30")];
-        let actual = get_file_paths_with_filters(&hudi_table, partition_filters)
->>>>>>> b2c60b13
+        let actual = get_file_paths_with_filters(hudi_table, &[filter_ge_10, filter_lt_30])
             .await
             .unwrap()
             .into_iter()
@@ -770,14 +754,8 @@
         .collect::<HashSet<_>>();
         assert_eq!(actual, expected);
 
-<<<<<<< HEAD
         let filter_gt_30 = Filter::try_from(("byteField", ">", "30")).unwrap();
-        let actual = hudi_table
-            .get_file_paths_with_filters(&[filter_gt_30])
-=======
-        let partition_filters = &[("byteField", ">", "30")];
-        let actual = get_file_paths_with_filters(&hudi_table, partition_filters)
->>>>>>> b2c60b13
+        let actual = get_file_paths_with_filters(hudi_table, &[filter_gt_30])
             .await
             .unwrap()
             .into_iter()
@@ -808,21 +786,11 @@
             .collect::<HashSet<_>>();
         assert_eq!(actual, expected);
 
-<<<<<<< HEAD
         let filter_gte_10 = Filter::try_from(("byteField", ">=", "10")).unwrap();
         let filter_lt_20 = Filter::try_from(("byteField", "<", "20")).unwrap();
         let filter_ne_100 = Filter::try_from(("shortField", "!=", "100")).unwrap();
 
-        let actual = hudi_table
-            .get_file_paths_with_filters(&[filter_gte_10, filter_lt_20, filter_ne_100])
-=======
-        let partition_filters = &[
-            ("byteField", ">=", "10"),
-            ("byteField", "<", "20"),
-            ("shortField", "!=", "100"),
-        ];
-        let actual = get_file_paths_with_filters(&hudi_table, partition_filters)
->>>>>>> b2c60b13
+        let actual = get_file_paths_with_filters(hudi_table, &[filter_gte_10, filter_lt_20, filter_ne_100])
             .await
             .unwrap()
             .into_iter()
@@ -837,13 +805,7 @@
         let filter_lt_20 = Filter::try_from(("byteField", ">", "20")).unwrap();
         let filter_eq_300 = Filter::try_from(("shortField", "=", "300")).unwrap();
 
-<<<<<<< HEAD
-        let actual = hudi_table
-            .get_file_paths_with_filters(&[filter_lt_20, filter_eq_300])
-=======
-        let partition_filters = &[("byteField", ">", "20"), ("shortField", "=", "300")];
-        let actual = get_file_paths_with_filters(&hudi_table, partition_filters)
->>>>>>> b2c60b13
+        let actual = get_file_paths_with_filters(hudi_table, &[filter_lt_20, filter_eq_300])
             .await
             .unwrap()
             .into_iter()
