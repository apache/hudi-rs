/*
 * Licensed to the Apache Software Foundation (ASF) under one
 * or more contributor license agreements.  See the NOTICE file
 * distributed with this work for additional information
 * regarding copyright ownership.  The ASF licenses this file
 * to you under the Apache License, Version 2.0 (the
 * "License"); you may not use this file except in compliance
 * with the License.  You may obtain a copy of the License at
 *
 *   http://www.apache.org/licenses/LICENSE-2.0
 *
 * Unless required by applicable law or agreed to in writing,
 * software distributed under the License is distributed on an
 * "AS IS" BASIS, WITHOUT WARRANTIES OR CONDITIONS OF ANY
 * KIND, either express or implied.  See the License for the
 * specific language governing permissions and limitations
 * under the License.
 */
//! This module is responsible for Hudi table APIs.
//!
//! It provides a quick entry point for reading Hudi table metadata and data,
//! facilitating adaptation and compatibility across various engines.
//!
//! **Example**
//! 1. create hudi table
//! ```rust
//! use url::Url;
//! use hudi_core::table::Table;
//!
//! pub async fn test() {
//!     let base_uri = Url::from_file_path("/tmp/hudi_data").unwrap();
//!     let hudi_table = Table::new(base_uri.path()).await.unwrap();
//! }
//! ```
//! 2. get hudi table schema(arrow_schema::Schema)
//! ```rust
//! use url::Url;
//! use hudi_core::table::Table;
//!
//! pub async fn test() {
//!     use arrow_schema::Schema;
//!     let base_uri = Url::from_file_path("/tmp/hudi_data").unwrap();
//!     let hudi_table = Table::new(base_uri.path()).await.unwrap();
//!     let schema = hudi_table.get_schema().await.unwrap();
//! }
//! ```
//! 3. read hudi table
//! ```rust
//! use url::Url;
//! use hudi_core::config::util::empty_filters;
//! use hudi_core::table::Table;
//!
//! pub async fn test() {
//!     let base_uri = Url::from_file_path("/tmp/hudi_data").unwrap();
//!     let hudi_table = Table::new(base_uri.path()).await.unwrap();
//!     let record_read = hudi_table.read_snapshot(empty_filters()).await.unwrap();
//! }
//! ```
//! 4. get file slice
//!    Users can obtain metadata to customize reading methods, read in batches, perform parallel reads, and more.
//! ```rust
//! use url::Url;
//! use hudi_core::config::util::empty_filters;
//! use hudi_core::table::Table;
//! use hudi_core::storage::util::parse_uri;
//! use hudi_core::storage::util::join_url_segments;
//!
//! pub async fn test() {
//!     let base_uri = Url::from_file_path("/tmp/hudi_data").unwrap();
//!     let hudi_table = Table::new(base_uri.path()).await.unwrap();
//!     let file_slices = hudi_table
//!             .get_file_slices_splits(2, empty_filters())
//!             .await.unwrap();
//!     // define every parquet task reader how many slice
//!     let mut parquet_file_groups: Vec<Vec<String>> = Vec::new();
//!         for file_slice_vec in file_slices {
//!             let file_group_vec = file_slice_vec
//!                 .iter()
//!                 .map(|f| {
//!                     let relative_path = f.base_file_relative_path().unwrap();
//!                     let url = join_url_segments(&base_uri, &[relative_path.as_str()]).unwrap();
//!                     url.path().to_string()
//!                 })
//!                 .collect();
//!             parquet_file_groups.push(file_group_vec)
//!         }
//! }
//! ```

pub mod builder;
mod fs_view;
mod listing;
pub mod partition;

use crate::config::table::HudiTableConfig::PartitionFields;
use crate::config::table::{HudiTableConfig, TableTypeValue};
use crate::config::HudiConfigs;
use crate::error::CoreError;
use crate::expr::filter::{from_str_tuples, Filter};
use crate::file_group::file_slice::FileSlice;
use crate::file_group::reader::FileGroupReader;
use crate::table::builder::TableBuilder;
use crate::table::fs_view::FileSystemView;
use crate::table::partition::PartitionPruner;
use crate::timeline::{Timeline, EARLIEST_START_TIMESTAMP};
use crate::Result;

use crate::config::read::HudiReadConfig;
use arrow::record_batch::RecordBatch;
use arrow_schema::{Field, Schema};
use chrono::{DateTime, Local, TimeZone, Utc};
use std::collections::{HashMap, HashSet};
use std::sync::Arc;
use url::Url;

/// The main struct that provides table APIs for interacting with a Hudi table.
#[derive(Clone, Debug)]
pub struct Table {
    pub hudi_configs: Arc<HudiConfigs>,
    pub storage_options: Arc<HashMap<String, String>>,
    pub timeline: Timeline,
    pub file_system_view: FileSystemView,
}

impl Table {
    /// Create hudi table by base_uri
    pub async fn new(base_uri: &str) -> Result<Self> {
        TableBuilder::from_base_uri(base_uri).build().await
    }

    /// Same as [Table::new], but blocking.
    pub fn new_blocking(base_uri: &str) -> Result<Self> {
        tokio::runtime::Builder::new_current_thread()
            .enable_all()
            .build()?
            .block_on(async { Table::new(base_uri).await })
    }

    /// Create hudi table with options
    pub async fn new_with_options<I, K, V>(base_uri: &str, options: I) -> Result<Self>
    where
        I: IntoIterator<Item = (K, V)>,
        K: AsRef<str>,
        V: Into<String>,
    {
        TableBuilder::from_base_uri(base_uri)
            .with_options(options)
            .build()
            .await
    }

    /// Same as [Table::new_with_options], but blocking.
    pub fn new_with_options_blocking<I, K, V>(base_uri: &str, options: I) -> Result<Self>
    where
        I: IntoIterator<Item = (K, V)>,
        K: AsRef<str>,
        V: Into<String>,
    {
        tokio::runtime::Builder::new_current_thread()
            .enable_all()
            .build()?
            .block_on(async { Table::new_with_options(base_uri, options).await })
    }

    pub fn hudi_options(&self) -> HashMap<String, String> {
        self.hudi_configs.as_options()
    }

    pub fn storage_options(&self) -> HashMap<String, String> {
        self.storage_options.as_ref().clone()
    }

    #[cfg(feature = "datafusion")]
    pub fn register_storage(
        &self,
        runtime_env: Arc<datafusion::execution::runtime_env::RuntimeEnv>,
    ) {
        self.timeline
            .storage
            .register_object_store(runtime_env.clone());
        self.file_system_view
            .storage
            .register_object_store(runtime_env.clone());
    }

    pub fn base_url(&self) -> Url {
        let err_msg = format!("{:?} is missing or invalid.", HudiTableConfig::BasePath);
        self.hudi_configs
            .get(HudiTableConfig::BasePath)
            .expect(&err_msg)
            .to_url()
            .expect(&err_msg)
    }

    pub fn table_name(&self) -> String {
        let err_msg = format!("{:?} is missing or invalid.", HudiTableConfig::TableName);
        self.hudi_configs
            .get(HudiTableConfig::TableName)
            .expect(&err_msg)
            .to::<String>()
    }

    pub fn table_type(&self) -> String {
        let err_msg = format!("{:?} is missing or invalid.", HudiTableConfig::TableType);
        self.hudi_configs
            .get(HudiTableConfig::TableType)
            .expect(&err_msg)
            .to::<String>()
    }

    pub fn is_mor(&self) -> bool {
        self.table_type() == TableTypeValue::MergeOnRead.as_ref()
    }

    pub fn timezone(&self) -> String {
        self.hudi_configs
            .get_or_default(HudiTableConfig::TimelineTimezone)
            .to::<String>()
    }

    pub fn is_utc_timezone(&self) -> bool {
        self.timezone() == "UTC"
    }

    /// Get the latest Avro schema string of the table.
    pub async fn get_avro_schema(&self) -> Result<String> {
        self.timeline.get_latest_avro_schema().await
    }

    /// Same as [Table::get_avro_schema], but blocking.
    pub fn get_avro_schema_blocking(&self) -> Result<String> {
        tokio::runtime::Builder::new_current_thread()
            .enable_all()
            .build()?
            .block_on(async { self.get_avro_schema().await })
    }

    /// Get the latest [arrow_schema::Schema] of the table.
    pub async fn get_schema(&self) -> Result<Schema> {
        self.timeline.get_latest_schema().await
    }

    /// Same as [Table::get_schema], but blocking.
    pub fn get_schema_blocking(&self) -> Result<Schema> {
        tokio::runtime::Builder::new_current_thread()
            .enable_all()
            .build()?
            .block_on(async { self.get_schema().await })
    }

    /// Get the latest partition [arrow_schema::Schema] of the table.
    pub async fn get_partition_schema(&self) -> Result<Schema> {
        let partition_fields: HashSet<String> = self
            .hudi_configs
            .get_or_default(PartitionFields)
            .to::<Vec<String>>()
            .into_iter()
            .collect();

        let schema = self.get_schema().await?;
        let partition_fields: Vec<Arc<Field>> = schema
            .fields()
            .iter()
            .filter(|field| partition_fields.contains(field.name()))
            .cloned()
            .collect();

        Ok(Schema::new(partition_fields))
    }

    /// Same as [Table::get_partition_schema], but blocking.
    pub fn get_partition_schema_blocking(&self) -> Result<Schema> {
        tokio::runtime::Builder::new_current_thread()
            .enable_all()
            .build()?
            .block_on(async { self.get_partition_schema().await })
    }

    /// Get the [Timeline] of the table.
    pub fn get_timeline(&self) -> &Timeline {
        &self.timeline
    }

    /// Get all the [FileSlice]s in splits from the table.
    ///
    /// # Arguments
    ///     * `n` - The number of chunks to split the file slices into.
    ///     * `filters` - Partition filters to apply.
    pub async fn get_file_slices_splits<I, S>(
        &self,
        n: usize,
        filters: I,
    ) -> Result<Vec<Vec<FileSlice>>>
    where
        I: IntoIterator<Item = (S, S, S)>,
        S: AsRef<str>,
    {
        if let Some(timestamp) = self.timeline.get_latest_commit_timestamp_as_option() {
            let filters = from_str_tuples(filters)?;
            self.get_file_slices_splits_internal(n, timestamp, &filters)
                .await
        } else {
            Ok(Vec::new())
        }
    }

    /// Same as [Table::get_file_slices_splits], but blocking.
    pub fn get_file_slices_splits_blocking<I, S>(
        &self,
        n: usize,
        filters: I,
    ) -> Result<Vec<Vec<FileSlice>>>
    where
        I: IntoIterator<Item = (S, S, S)>,
        S: AsRef<str>,
    {
        tokio::runtime::Builder::new_current_thread()
            .enable_all()
            .build()?
            .block_on(async { self.get_file_slices_splits(n, filters).await })
    }

    /// Get all the [FileSlice]s in splits from the table at a given timestamp.
    ///
    /// # Arguments
    ///     * `n` - The number of chunks to split the file slices into.
    ///     * `timestamp` - The timestamp which file slices associated with.
    ///     * `filters` - Partition filters to apply.
    pub async fn get_file_slices_splits_as_of<I, S>(
        &self,
        n: usize,
        timestamp: &str,
<<<<<<< HEAD
        filters: &[(&str, &str, &str)],
    ) -> Result<Vec<Vec<FileSlice>>> {
        let timestamp = format_timestamp(timestamp, self.is_utc_timezone())?;
=======
        filters: I,
    ) -> Result<Vec<Vec<FileSlice>>>
    where
        I: IntoIterator<Item = (S, S, S)>,
        S: AsRef<str>,
    {
>>>>>>> fef8b3f5
        let filters = from_str_tuples(filters)?;
        self.get_file_slices_splits_internal(n, &timestamp, &filters)
            .await
    }

    /// Same as [Table::get_file_slices_splits_as_of], but blocking.
    pub fn get_file_slices_splits_as_of_blocking<I, S>(
        &self,
        n: usize,
        timestamp: &str,
        filters: I,
    ) -> Result<Vec<Vec<FileSlice>>>
    where
        I: IntoIterator<Item = (S, S, S)>,
        S: AsRef<str>,
    {
        tokio::runtime::Builder::new_current_thread()
            .enable_all()
            .build()?
            .block_on(async {
                self.get_file_slices_splits_as_of(n, timestamp, filters)
                    .await
            })
    }

    async fn get_file_slices_splits_internal(
        &self,
        n: usize,
        timestamp: &str,
        filters: &[Filter],
    ) -> Result<Vec<Vec<FileSlice>>> {
        let file_slices = self.get_file_slices_internal(timestamp, filters).await?;
        if file_slices.is_empty() {
            return Ok(Vec::new());
        }

        let n = std::cmp::max(1, n);
        let chunk_size = file_slices.len().div_ceil(n);

        Ok(file_slices
            .chunks(chunk_size)
            .map(|chunk| chunk.to_vec())
            .collect())
    }

    /// Get all the [FileSlice]s in the table.
    ///
    /// # Arguments
    ///     * `filters` - Partition filters to apply.
    ///
    /// # Notes
    ///     * This API is useful for implementing snapshot query.
    pub async fn get_file_slices<I, S>(&self, filters: I) -> Result<Vec<FileSlice>>
    where
        I: IntoIterator<Item = (S, S, S)>,
        S: AsRef<str>,
    {
        if let Some(timestamp) = self.timeline.get_latest_commit_timestamp_as_option() {
            let filters = from_str_tuples(filters)?;
            self.get_file_slices_internal(timestamp, &filters).await
        } else {
            Ok(Vec::new())
        }
    }

    /// Same as [Table::get_file_slices], but blocking.
    pub fn get_file_slices_blocking<I, S>(&self, filters: I) -> Result<Vec<FileSlice>>
    where
        I: IntoIterator<Item = (S, S, S)>,
        S: AsRef<str>,
    {
        tokio::runtime::Builder::new_current_thread()
            .enable_all()
            .build()?
            .block_on(async { self.get_file_slices(filters).await })
    }

    /// Get all the [FileSlice]s in the table at a given timestamp.
    ///
    /// # Arguments
    ///     * `timestamp` - The timestamp which file slices associated with.
    ///     * `filters` - Partition filters to apply.
    ///
    /// # Notes
    ///     * This API is useful for implementing time travel query.
    pub async fn get_file_slices_as_of<I, S>(
        &self,
        timestamp: &str,
<<<<<<< HEAD
        filters: &[(&str, &str, &str)],
    ) -> Result<Vec<FileSlice>> {
        let timestamp = format_timestamp(timestamp, self.is_utc_timezone())?;
=======
        filters: I,
    ) -> Result<Vec<FileSlice>>
    where
        I: IntoIterator<Item = (S, S, S)>,
        S: AsRef<str>,
    {
>>>>>>> fef8b3f5
        let filters = from_str_tuples(filters)?;
        self.get_file_slices_internal(&timestamp, &filters).await
    }

    /// Same as [Table::get_file_slices_as_of], but blocking.
    pub fn get_file_slices_as_of_blocking<I, S>(
        &self,
        timestamp: &str,
        filters: I,
    ) -> Result<Vec<FileSlice>>
    where
        I: IntoIterator<Item = (S, S, S)>,
        S: AsRef<str>,
    {
        tokio::runtime::Builder::new_current_thread()
            .enable_all()
            .build()?
            .block_on(async { self.get_file_slices_as_of(timestamp, filters).await })
    }

    async fn get_file_slices_internal(
        &self,
        timestamp: &str,
        filters: &[Filter],
    ) -> Result<Vec<FileSlice>> {
        let excludes = self
            .timeline
            .get_replaced_file_groups_as_of(timestamp)
            .await?;
        let partition_schema = self.get_partition_schema().await?;
        let partition_pruner =
            PartitionPruner::new(filters, &partition_schema, self.hudi_configs.as_ref())?;
        self.file_system_view
            .get_file_slices_as_of(timestamp, &partition_pruner, &excludes)
            .await
    }

    /// Get all the changed [FileSlice]s in the table between the given timestamps.
    ///
    /// # Arguments
    ///     * `start_timestamp` - If provided, only file slices that were changed after this timestamp will be returned.
    ///     * `end_timestamp` - If provided, only file slices that were changed before or at this timestamp will be returned.
    ///
    /// # Notes
    ///     * This API is useful for implementing incremental query.
    pub async fn get_file_slices_between(
        &self,
        start_timestamp: Option<&str>,
        end_timestamp: Option<&str>,
    ) -> Result<Vec<FileSlice>> {
        // If the end timestamp is not provided, use the latest commit timestamp.
        let Some(end) =
            end_timestamp.or_else(|| self.timeline.get_latest_commit_timestamp_as_option())
        else {
            // No latest commit timestamp means the table is empty.
            return Ok(Vec::new());
        };

        let start = start_timestamp.unwrap_or(EARLIEST_START_TIMESTAMP);

        self.get_file_slices_between_internal(start, end).await
    }

    /// Same as [Table::get_file_slices_between], but blocking.
    pub fn get_file_slices_between_blocking(
        &self,
        start_timestamp: Option<&str>,
        end_timestamp: Option<&str>,
    ) -> Result<Vec<FileSlice>> {
        tokio::runtime::Builder::new_current_thread()
            .enable_all()
            .build()?
            .block_on(async {
                self.get_file_slices_between(start_timestamp, end_timestamp)
                    .await
            })
    }

    async fn get_file_slices_between_internal(
        &self,
        start_timestamp: &str,
        end_timestamp: &str,
    ) -> Result<Vec<FileSlice>> {
        let mut file_slices: Vec<FileSlice> = Vec::new();
        let file_groups = self
            .timeline
            .get_file_groups_between(Some(start_timestamp), Some(end_timestamp))
            .await?;
        for file_group in file_groups {
            if let Some(file_slice) = file_group.get_file_slice_as_of(end_timestamp) {
                file_slices.push(file_slice.clone());
            }
        }

        Ok(file_slices)
    }

    /// Create a [FileGroupReader] using the [Table]'s Hudi configs, and overwriting options.
    pub fn create_file_group_reader_with_options<I, K, V>(
        &self,
        options: I,
    ) -> Result<FileGroupReader>
    where
        I: IntoIterator<Item = (K, V)>,
        K: AsRef<str>,
        V: Into<String>,
    {
        let mut overwriting_options = HashMap::with_capacity(self.storage_options.len());
        for (k, v) in self.storage_options.iter() {
            overwriting_options.insert(k.clone(), v.clone());
        }
        for (k, v) in options {
            overwriting_options.insert(k.as_ref().to_string(), v.into());
        }
        FileGroupReader::new_with_configs_and_options(
            self.hudi_configs.clone(),
            overwriting_options,
        )
    }

    /// Get all the latest records in the table.
    ///
    /// # Arguments
    ///     * `filters` - Partition filters to apply.
    pub async fn read_snapshot<I, S>(&self, filters: I) -> Result<Vec<RecordBatch>>
    where
        I: IntoIterator<Item = (S, S, S)>,
        S: AsRef<str>,
    {
        if let Some(timestamp) = self.timeline.get_latest_commit_timestamp_as_option() {
            let filters = from_str_tuples(filters)?;
            self.read_snapshot_internal(timestamp, &filters).await
        } else {
            Ok(Vec::new())
        }
    }

    /// Same as [Table::read_snapshot], but blocking.
    pub fn read_snapshot_blocking<I, S>(&self, filters: I) -> Result<Vec<RecordBatch>>
    where
        I: IntoIterator<Item = (S, S, S)>,
        S: AsRef<str>,
    {
        tokio::runtime::Builder::new_current_thread()
            .enable_all()
            .build()?
            .block_on(async { self.read_snapshot(filters).await })
    }

    /// Get all the records in the table at a given timestamp.
    ///
    /// # Arguments
    ///     * `timestamp` - The timestamp which records associated with.
    ///     * `filters` - Partition filters to apply.
    pub async fn read_snapshot_as_of<I, S>(
        &self,
        timestamp: &str,
<<<<<<< HEAD
        filters: &[(&str, &str, &str)],
    ) -> Result<Vec<RecordBatch>> {
        let timestamp = format_timestamp(timestamp, self.is_utc_timezone())?;
=======
        filters: I,
    ) -> Result<Vec<RecordBatch>>
    where
        I: IntoIterator<Item = (S, S, S)>,
        S: AsRef<str>,
    {
>>>>>>> fef8b3f5
        let filters = from_str_tuples(filters)?;
        self.read_snapshot_internal(&timestamp, &filters).await
    }

    /// Same as [Table::read_snapshot_as_of], but blocking.
    pub fn read_snapshot_as_of_blocking<I, S>(
        &self,
        timestamp: &str,
        filters: I,
    ) -> Result<Vec<RecordBatch>>
    where
        I: IntoIterator<Item = (S, S, S)>,
        S: AsRef<str>,
    {
        tokio::runtime::Builder::new_current_thread()
            .enable_all()
            .build()?
            .block_on(async { self.read_snapshot_as_of(timestamp, filters).await })
    }

    async fn read_snapshot_internal(
        &self,
        timestamp: &str,
        filters: &[Filter],
    ) -> Result<Vec<RecordBatch>> {
        let file_slices = self.get_file_slices_internal(timestamp, filters).await?;
        let fg_reader = self.create_file_group_reader_with_options([(
            HudiReadConfig::FileGroupEndTimestamp,
            timestamp,
        )])?;
        let batches =
            futures::future::try_join_all(file_slices.iter().map(|f| fg_reader.read_file_slice(f)))
                .await?;
        Ok(batches)
    }

    /// Get records that were inserted or updated between the given timestamps.
    ///
    /// Records that were updated multiple times should have their latest states within
    /// the time span being returned.
    ///
    /// # Arguments
    ///     * `start_timestamp` - Only records that were inserted or updated after this timestamp will be returned.
    ///     * `end_timestamp` - If provided, only records that were inserted or updated before or at this timestamp will be returned.
    pub async fn read_incremental_records(
        &self,
        start_timestamp: &str,
        end_timestamp: Option<&str>,
    ) -> Result<Vec<RecordBatch>> {
        // If the end timestamp is not provided, use the latest commit timestamp.
        let Some(end_timestamp) =
            end_timestamp.or_else(|| self.timeline.get_latest_commit_timestamp_as_option())
        else {
            return Ok(Vec::new());
        };

        let start_timestamp = format_timestamp(start_timestamp, self.is_utc_timezone())?;
        let end_timestamp = format_timestamp(end_timestamp, self.is_utc_timezone())?;

        let file_slices = self
            .get_file_slices_between_internal(&start_timestamp, &end_timestamp)
            .await?;

        let fg_reader = self.create_file_group_reader_with_options([
            (HudiReadConfig::FileGroupStartTimestamp, start_timestamp),
            (HudiReadConfig::FileGroupEndTimestamp, end_timestamp),
        ])?;

        let batches =
            futures::future::try_join_all(file_slices.iter().map(|f| fg_reader.read_file_slice(f)))
                .await?;
        Ok(batches)
    }

    /// Same as [Table::read_incremental_records], but blocking.
    pub fn read_incremental_records_blocking(
        &self,
        start_timestamp: &str,
        end_timestamp: Option<&str>,
    ) -> Result<Vec<RecordBatch>> {
        tokio::runtime::Builder::new_current_thread()
            .enable_all()
            .build()?
            .block_on(async {
                self.read_incremental_records(start_timestamp, end_timestamp)
                    .await
            })
    }

    /// Get the change-data-capture (CDC) records between the given timestamps.
    ///
    /// The CDC records should reflect the records that were inserted, updated, and deleted
    /// between the timestamps.
    #[allow(dead_code)]
    async fn read_incremental_changes(
        &self,
        _start_timestamp: &str,
        _end_timestamp: Option<&str>,
    ) -> Result<Vec<RecordBatch>> {
        todo!("read_incremental_changes")
    }
}

/// Formats a timestamp string to `yyyyMMddHHmmSSSSS` format.
///
/// The function attempts to parse the input timestamp string (`timestamp`) into a `DateTime` object.
/// It first tries parsing the ISO 8601 format, and if that fails, it tries two other formats: `yyyyMMddHHmmSSSSS`
/// and `yyyyMMddHHmmSS`. If none of the formats match, it returns the original input string.
///
/// # Arguments
/// - `timestamp`: The input timestamp string to be formatted.
///
/// # Returns
/// A string formatted as `yyyyMMddHHmmSSSSS`.
fn format_timestamp(timestamp: &str, is_utc: bool) -> Result<String> {
    fn to_output<Tz: TimeZone>(dt: DateTime<Tz>, is_utc: bool) -> String {
        match is_utc {
            true => dt.with_timezone(&Utc).format("%Y%m%d%H%M%S%3f").to_string(),
            false => dt
                .with_timezone(&Local)
                .format("%Y%m%d%H%M%S%3f")
                .to_string(),
        }
    }

    if let Ok(datetime) = DateTime::parse_from_rfc3339(timestamp) {
        return Ok(to_output(datetime, is_utc));
    }

    let formats = ["%Y%m%d%H%M%S%3f", "%Y%m%d%H%M%S"];
    for format in formats.iter() {
        if let Ok(datetime) = DateTime::parse_from_str(timestamp, format) {
            return Ok(to_output(datetime, is_utc));
        }
    }

    // for a format like 2019-01-23.
    if timestamp.len() == 10 && timestamp.chars().all(|c| c.is_ascii_digit() || c == '-') {
        return Ok(format!("{}000000000", timestamp.replace("-", "")));
    }

    // for a format like 20190123000000 or 20190123000000000
    if timestamp.chars().all(|c| c.is_ascii_digit()) {
        match timestamp.len() {
            14 | 17 => return Ok(timestamp.to_string()),
            _ => {}
        }
    }

    Err(CoreError::Timeline(format!(
        "Failed to parse timestamp: {}",
        timestamp
    )))
}

#[cfg(test)]
mod tests {
    use super::*;
    use crate::config::table::HudiTableConfig::{
        BaseFileFormat, Checksum, DatabaseName, DropsPartitionFields, IsHiveStylePartitioning,
        IsPartitionPathUrlencoded, KeyGeneratorClass, PartitionFields, PopulatesMetaFields,
        PrecombineField, RecordKeyFields, TableName, TableType, TableVersion,
        TimelineLayoutVersion, TimelineTimezone,
    };
    use crate::config::util::{empty_filters, empty_options};
    use crate::config::HUDI_CONF_DIR;
    use crate::storage::util::join_url_segments;
    use crate::storage::Storage;
    use hudi_test::SampleTable;
    use std::collections::HashSet;
    use std::fs::canonicalize;
    use std::path::PathBuf;
    use std::{env, panic};

    /// Test helper to create a new `Table` instance without validating the configuration.
    ///
    /// # Arguments
    ///
    /// * `table_dir_name` - Name of the table root directory; all under `crates/core/tests/data/`.
    fn get_test_table_without_validation(table_dir_name: &str) -> Table {
        let base_url = Url::from_file_path(
            canonicalize(PathBuf::from("tests").join("data").join(table_dir_name)).unwrap(),
        )
        .unwrap();
        Table::new_with_options_blocking(
            base_url.as_str(),
            [("hoodie.internal.skip.config.validation", "true")],
        )
        .unwrap()
    }

    /// Test helper to get relative file paths from the table with filters.
    fn get_file_paths_with_filters(
        table: &Table,
        filters: &[(&str, &str, &str)],
    ) -> Result<Vec<String>> {
        let mut file_paths = Vec::new();
        let base_url = table.base_url();
        for f in table.get_file_slices_blocking(filters.to_vec())? {
            let relative_path = f.base_file_relative_path()?;
            let file_url = join_url_segments(&base_url, &[relative_path.as_str()])?;
            file_paths.push(file_url.to_string());
        }
        Ok(file_paths)
    }

    #[test]
    fn test_hudi_table_get_hudi_options() {
        let base_url = SampleTable::V6Nonpartitioned.url_to_cow();
        let hudi_table = Table::new_blocking(base_url.path()).unwrap();
        let hudi_options = hudi_table.hudi_options();
        for (k, v) in hudi_options.iter() {
            assert!(k.starts_with("hoodie."));
            assert!(!v.is_empty());
        }
    }

    #[test]
    fn test_hudi_table_get_storage_options() {
        let base_url = SampleTable::V6Nonpartitioned.url_to_cow();
        let hudi_table = Table::new_blocking(base_url.path()).unwrap();

        let cloud_prefixes: HashSet<_> = Storage::CLOUD_STORAGE_PREFIXES
            .iter()
            .map(|prefix| prefix.to_lowercase())
            .collect();

        for (key, value) in hudi_table.storage_options.iter() {
            let key_lower = key.to_lowercase();
            assert!(
                cloud_prefixes
                    .iter()
                    .any(|prefix| key_lower.starts_with(prefix)),
                "Storage option key '{}' should start with a cloud storage prefix",
                key
            );
            assert!(
                !value.is_empty(),
                "Storage option value for key '{}' should not be empty",
                key
            );
        }
    }

    #[test]
    fn hudi_table_get_schema() {
        let base_url = SampleTable::V6Nonpartitioned.url_to_cow();
        let hudi_table = Table::new_blocking(base_url.path()).unwrap();
        let fields: Vec<String> = hudi_table
            .get_schema_blocking()
            .unwrap()
            .flattened_fields()
            .into_iter()
            .map(|f| f.name().to_string())
            .collect();
        assert_eq!(
            fields,
            vec![
                "_hoodie_commit_time",
                "_hoodie_commit_seqno",
                "_hoodie_record_key",
                "_hoodie_partition_path",
                "_hoodie_file_name",
                "id",
                "name",
                "isActive",
                "byteField",
                "shortField",
                "intField",
                "longField",
                "floatField",
                "doubleField",
                "decimalField",
                "dateField",
                "timestampField",
                "binaryField",
                "arrayField",
                "array",
                "arr_struct_f1",
                "arr_struct_f2",
                "mapField",
                "key_value",
                "key",
                "value",
                "map_field_value_struct_f1",
                "map_field_value_struct_f2",
                "structField",
                "field1",
                "field2",
                "child_struct",
                "child_field1",
                "child_field2"
            ]
        );
    }

    #[test]
    fn hudi_table_get_partition_schema() {
        let base_url = SampleTable::V6TimebasedkeygenNonhivestyle.url_to_cow();
        let hudi_table = Table::new_blocking(base_url.path()).unwrap();
        let fields: Vec<String> = hudi_table
            .get_partition_schema_blocking()
            .unwrap()
            .flattened_fields()
            .into_iter()
            .map(|f| f.name().to_string())
            .collect();
        assert_eq!(fields, vec!["ts_str"]);
    }

    #[test]
    fn validate_invalid_table_props() {
        let table = get_test_table_without_validation("table_props_invalid");
        let configs = table.hudi_configs;
        assert!(
            configs.validate(BaseFileFormat).is_err(),
            "required config is missing"
        );
        assert!(configs.validate(Checksum).is_err());
        assert!(
            configs.validate(DatabaseName).is_ok(),
            "non-required config is missing"
        );
        assert!(configs.validate(DropsPartitionFields).is_err());
        assert!(configs.validate(IsHiveStylePartitioning).is_err());
        assert!(configs.validate(IsPartitionPathUrlencoded).is_err());
        assert!(
            configs.validate(KeyGeneratorClass).is_ok(),
            "non-required config is missing"
        );
        assert!(
            configs.validate(PartitionFields).is_ok(),
            "non-required config is missing"
        );
        assert!(
            configs.validate(PrecombineField).is_ok(),
            "non-required config is missing"
        );
        assert!(
            configs.validate(PopulatesMetaFields).is_ok(),
            "non-required config is missing"
        );
        assert!(
            configs.validate(RecordKeyFields).is_ok(),
            "non-required config is missing"
        );
        assert!(
            configs.validate(TableName).is_err(),
            "required config is missing"
        );
        assert!(
            configs.validate(TableType).is_ok(),
            "Valid table type value"
        );
        assert!(configs.validate(TableVersion).is_err());
        assert!(configs.validate(TimelineLayoutVersion).is_err());
        assert!(
            configs.validate(TimelineTimezone).is_ok(),
            "non-required config is missing"
        );
    }

    #[test]
    fn get_invalid_table_props() {
        let table = get_test_table_without_validation("table_props_invalid");
        let configs = table.hudi_configs;
        assert!(configs.get(BaseFileFormat).is_err());
        assert!(configs.get(Checksum).is_err());
        assert!(configs.get(DatabaseName).is_err());
        assert!(configs.get(DropsPartitionFields).is_err());
        assert!(configs.get(IsHiveStylePartitioning).is_err());
        assert!(configs.get(IsPartitionPathUrlencoded).is_err());
        assert!(configs.get(KeyGeneratorClass).is_err());
        assert!(configs.get(PartitionFields).is_err());
        assert!(configs.get(PrecombineField).is_err());
        assert!(configs.get(PopulatesMetaFields).is_err());
        assert!(configs.get(RecordKeyFields).is_err());
        assert!(configs.get(TableName).is_err());
        assert!(configs.get(TableType).is_ok(), "Valid table type value");
        assert!(configs.get(TableVersion).is_err());
        assert!(configs.get(TimelineLayoutVersion).is_err());
        assert!(configs.get(TimelineTimezone).is_err());
    }

    #[test]
    fn get_default_for_invalid_table_props() {
        let table = get_test_table_without_validation("table_props_invalid");
        let configs = table.hudi_configs;
        assert_eq!(
            configs.get_or_default(BaseFileFormat).to::<String>(),
            "parquet"
        );
        assert!(panic::catch_unwind(|| configs.get_or_default(Checksum)).is_err());
        assert_eq!(
            configs.get_or_default(DatabaseName).to::<String>(),
            "default"
        );
        assert!(!configs.get_or_default(DropsPartitionFields).to::<bool>());
        assert!(panic::catch_unwind(|| configs.get_or_default(IsHiveStylePartitioning)).is_err());
        assert!(panic::catch_unwind(|| configs.get_or_default(IsPartitionPathUrlencoded)).is_err());
        assert!(panic::catch_unwind(|| configs.get_or_default(KeyGeneratorClass)).is_err());
        assert!(configs
            .get_or_default(PartitionFields)
            .to::<Vec<String>>()
            .is_empty());
        assert!(panic::catch_unwind(|| configs.get_or_default(PrecombineField)).is_err());
        assert!(configs.get_or_default(PopulatesMetaFields).to::<bool>());
        assert!(panic::catch_unwind(|| configs.get_or_default(RecordKeyFields)).is_err());
        assert!(panic::catch_unwind(|| configs.get_or_default(TableName)).is_err());
        assert_eq!(
            configs.get_or_default(TableType).to::<String>(),
            "COPY_ON_WRITE"
        );
        assert!(panic::catch_unwind(|| configs.get_or_default(TableVersion)).is_err());
        assert!(panic::catch_unwind(|| configs.get_or_default(TimelineLayoutVersion)).is_err());
        assert_eq!(
            configs.get_or_default(TimelineTimezone).to::<String>(),
            "utc"
        );
    }

    #[test]
    fn get_valid_table_props() {
        let table = get_test_table_without_validation("table_props_valid");
        let configs = table.hudi_configs;
        assert_eq!(
            configs.get(BaseFileFormat).unwrap().to::<String>(),
            "parquet"
        );
        assert_eq!(configs.get(Checksum).unwrap().to::<isize>(), 3761586722);
        assert_eq!(configs.get(DatabaseName).unwrap().to::<String>(), "db");
        assert!(!configs.get(DropsPartitionFields).unwrap().to::<bool>());
        assert!(!configs.get(IsHiveStylePartitioning).unwrap().to::<bool>());
        assert!(!configs.get(IsPartitionPathUrlencoded).unwrap().to::<bool>());
        assert_eq!(
            configs.get(KeyGeneratorClass).unwrap().to::<String>(),
            "org.apache.hudi.keygen.SimpleKeyGenerator"
        );
        assert_eq!(
            configs.get(PartitionFields).unwrap().to::<Vec<String>>(),
            vec!["city"]
        );
        assert_eq!(configs.get(PrecombineField).unwrap().to::<String>(), "ts");
        assert!(configs.get(PopulatesMetaFields).unwrap().to::<bool>());
        assert_eq!(
            configs.get(RecordKeyFields).unwrap().to::<Vec<String>>(),
            vec!["uuid"]
        );
        assert_eq!(configs.get(TableName).unwrap().to::<String>(), "trips");
        assert_eq!(
            configs.get(TableType).unwrap().to::<String>(),
            "COPY_ON_WRITE"
        );
        assert_eq!(configs.get(TableVersion).unwrap().to::<isize>(), 6);
        assert_eq!(configs.get(TimelineLayoutVersion).unwrap().to::<isize>(), 1);
        assert_eq!(
            configs.get(TimelineTimezone).unwrap().to::<String>(),
            "local"
        );
    }

    #[test]
    fn get_global_table_props() {
        // Without the environment variable HUDI_CONF_DIR
        let table = get_test_table_without_validation("table_props_partial");
        let configs = table.hudi_configs;
        assert!(configs.get(DatabaseName).is_err());
        assert!(configs.get(TableType).is_err());
        assert_eq!(configs.get(TableName).unwrap().to::<String>(), "trips");

        // Environment variable HUDI_CONF_DIR points to nothing
        let base_path = env::current_dir().unwrap();
        let hudi_conf_dir = base_path.join("random/wrong/dir");
        env::set_var(HUDI_CONF_DIR, hudi_conf_dir.as_os_str());
        let table = get_test_table_without_validation("table_props_partial");
        let configs = table.hudi_configs;
        assert!(configs.get(DatabaseName).is_err());
        assert!(configs.get(TableType).is_err());
        assert_eq!(configs.get(TableName).unwrap().to::<String>(), "trips");

        // With global config
        let base_path = env::current_dir().unwrap();
        let hudi_conf_dir = base_path.join("tests/data/hudi_conf_dir");
        env::set_var(HUDI_CONF_DIR, hudi_conf_dir.as_os_str());
        let table = get_test_table_without_validation("table_props_partial");
        let configs = table.hudi_configs;
        assert_eq!(configs.get(DatabaseName).unwrap().to::<String>(), "tmpdb");
        assert_eq!(
            configs.get(TableType).unwrap().to::<String>(),
            "MERGE_ON_READ"
        );
        assert_eq!(configs.get(TableName).unwrap().to::<String>(), "trips");
        env::remove_var(HUDI_CONF_DIR)
    }

    #[test]
    fn hudi_table_read_file_slice() {
        let base_url = SampleTable::V6Nonpartitioned.url_to_cow();
        let hudi_table = Table::new_blocking(base_url.path()).unwrap();
        let batches = hudi_table
            .create_file_group_reader_with_options(empty_options())
            .unwrap()
            .read_file_slice_by_base_file_path_blocking(
                "a079bdb3-731c-4894-b855-abfcd6921007-0_0-203-274_20240418173551906.parquet",
            )
            .unwrap();
        assert_eq!(batches.num_rows(), 4);
        assert_eq!(batches.num_columns(), 21);
    }

    #[test]
    fn empty_hudi_table_get_file_slices_splits() {
        let base_url = SampleTable::V6Empty.url_to_cow();

        let hudi_table = Table::new_blocking(base_url.path()).unwrap();
        let file_slices_splits = hudi_table
            .get_file_slices_splits_blocking(2, empty_filters())
            .unwrap();
        assert!(file_slices_splits.is_empty());
    }

    #[test]
    fn hudi_table_get_file_slices_splits() {
        let base_url = SampleTable::V6SimplekeygenNonhivestyle.url_to_cow();

        let hudi_table = Table::new_blocking(base_url.path()).unwrap();
        let file_slices_splits = hudi_table
            .get_file_slices_splits_blocking(2, empty_filters())
            .unwrap();
        assert_eq!(file_slices_splits.len(), 2);
        assert_eq!(file_slices_splits[0].len(), 2);
        assert_eq!(file_slices_splits[1].len(), 1);
    }

    #[test]
    fn hudi_table_get_file_slices_splits_as_of_timestamps() {
        let base_url = SampleTable::V6SimplekeygenNonhivestyleOverwritetable.url_to_mor_parquet();
        let hudi_table = Table::new_blocking(base_url.path()).unwrap();

        // before replacecommit (insert overwrite table)
        let second_latest_timestamp = "20250121000656060";
        let file_slices_splits = hudi_table
            .get_file_slices_splits_as_of_blocking(2, second_latest_timestamp, empty_filters())
            .unwrap();
        assert_eq!(file_slices_splits.len(), 2);
        assert_eq!(file_slices_splits[0].len(), 2);
        assert_eq!(file_slices_splits[1].len(), 1);
        let file_slices = file_slices_splits
            .iter()
            .flatten()
            .filter(|f| f.partition_path == "10")
            .collect::<Vec<_>>();
        assert_eq!(
            file_slices.len(),
            1,
            "Partition 10 should have 1 file slice"
        );
        let file_slice = file_slices[0];
        assert_eq!(
            file_slice.base_file.file_name(),
            "92e64357-e4d1-4639-a9d3-c3535829d0aa-0_1-53-79_20250121000647668.parquet"
        );
        assert_eq!(
            file_slice.log_files.len(),
            1,
            "File slice should have 1 log file"
        );
        assert_eq!(
            file_slice.log_files.iter().next().unwrap().file_name(),
            ".92e64357-e4d1-4639-a9d3-c3535829d0aa-0_20250121000647668.log.1_0-73-101"
        );

        // as of replacecommit (insert overwrite table)
        let latest_timestamp = "20250121000702475";
        let file_slices_splits = hudi_table
            .get_file_slices_splits_as_of_blocking(2, latest_timestamp, empty_filters())
            .unwrap();
        assert_eq!(file_slices_splits.len(), 1);
        assert_eq!(file_slices_splits[0].len(), 1);
    }

    #[test]
    fn hudi_table_get_file_slices_as_of_timestamps() {
        let base_url = SampleTable::V6Nonpartitioned.url_to_cow();

        let hudi_table = Table::new_blocking(base_url.path()).unwrap();
        let file_slices = hudi_table
            .get_file_slices_blocking(empty_filters())
            .unwrap();
        assert_eq!(
            file_slices
                .iter()
                .map(|f| f.base_file_relative_path().unwrap())
                .collect::<Vec<_>>(),
            vec!["a079bdb3-731c-4894-b855-abfcd6921007-0_0-203-274_20240418173551906.parquet",]
        );

        // as of the latest timestamp
        let hudi_table = Table::new_blocking(base_url.path()).unwrap();
        let file_slices = hudi_table
            .get_file_slices_as_of_blocking("20240418173551906", empty_filters())
            .unwrap();
        assert_eq!(
            file_slices
                .iter()
                .map(|f| f.base_file_relative_path().unwrap())
                .collect::<Vec<_>>(),
            vec!["a079bdb3-731c-4894-b855-abfcd6921007-0_0-203-274_20240418173551906.parquet",]
        );

        // as of just smaller than the latest timestamp
        let hudi_table =
            Table::new_with_options_blocking(base_url.path(), empty_options()).unwrap();
        let file_slices = hudi_table
            .get_file_slices_as_of_blocking("20240418173551905", empty_filters())
            .unwrap();
        assert_eq!(
            file_slices
                .iter()
                .map(|f| f.base_file_relative_path().unwrap())
                .collect::<Vec<_>>(),
            vec!["a079bdb3-731c-4894-b855-abfcd6921007-0_0-182-253_20240418173550988.parquet",]
        );

        // as of non-exist old timestamp
        let hudi_table =
            Table::new_with_options_blocking(base_url.path(), empty_options()).unwrap();
        let file_slices = hudi_table
            .get_file_slices_as_of_blocking("19700101000000", empty_filters())
            .unwrap();
        assert_eq!(
            file_slices
                .iter()
                .map(|f| f.base_file_relative_path().unwrap())
                .collect::<Vec<_>>(),
            Vec::<String>::new()
        );
    }

    #[test]
    fn empty_hudi_table_get_file_slices_between_timestamps() {
        let base_url = SampleTable::V6Empty.url_to_cow();
        let hudi_table = Table::new_blocking(base_url.path()).unwrap();
        let file_slices = hudi_table
            .get_file_slices_between_blocking(Some(EARLIEST_START_TIMESTAMP), None)
            .unwrap();
        assert!(file_slices.is_empty())
    }

    #[test]
    fn hudi_table_get_file_slices_between_timestamps() {
        let base_url = SampleTable::V6SimplekeygenNonhivestyleOverwritetable.url_to_mor_parquet();
        let hudi_table = Table::new_blocking(base_url.path()).unwrap();
        let mut file_slices = hudi_table
            .get_file_slices_between_blocking(None, Some("20250121000656060"))
            .unwrap();
        assert_eq!(file_slices.len(), 3);

        file_slices.sort_unstable_by_key(|f| f.partition_path.clone());

        let file_slice_0 = &file_slices[0];
        assert_eq!(file_slice_0.partition_path, "10");
        assert_eq!(
            file_slice_0.file_id(),
            "92e64357-e4d1-4639-a9d3-c3535829d0aa-0"
        );
        assert_eq!(file_slice_0.log_files.len(), 1);

        let file_slice_1 = &file_slices[1];
        assert_eq!(file_slice_1.partition_path, "20");
        assert_eq!(
            file_slice_1.file_id(),
            "d49ae379-4f20-4549-8e23-a5f9604412c0-0"
        );
        assert!(file_slice_1.log_files.is_empty());

        let file_slice_2 = &file_slices[2];
        assert_eq!(file_slice_2.partition_path, "30");
        assert_eq!(
            file_slice_2.file_id(),
            "de3550df-e12c-4591-9335-92ff992258a2-0"
        );
        assert!(file_slice_2.log_files.is_empty());
    }

    #[test]
    fn hudi_table_get_file_paths_for_simple_keygen_non_hive_style() {
        let base_url = SampleTable::V6SimplekeygenNonhivestyle.url_to_cow();
        let hudi_table = Table::new_blocking(base_url.path()).unwrap();
        assert_eq!(hudi_table.timeline.completed_commits.len(), 2);

        let partition_filters = &[];
        let actual = get_file_paths_with_filters(&hudi_table, partition_filters)
            .unwrap()
            .into_iter()
            .collect::<HashSet<_>>();
        let expected = [
            "10/97de74b1-2a8e-4bb7-874c-0a74e1f42a77-0_0-119-166_20240418172804498.parquet",
            "20/76e0556b-390d-4249-b7ad-9059e2bc2cbd-0_0-98-141_20240418172802262.parquet",
            "30/6db57019-98ee-480e-8eb1-fb3de48e1c24-0_1-119-167_20240418172804498.parquet",
        ]
        .map(|f| join_url_segments(&base_url, &[f]).unwrap().to_string())
        .into_iter()
        .collect::<HashSet<_>>();
        assert_eq!(actual, expected);

        let filters = [("byteField", ">=", "10"), ("byteField", "<", "30")];
        let actual = get_file_paths_with_filters(&hudi_table, &filters)
            .unwrap()
            .into_iter()
            .collect::<HashSet<_>>();
        let expected = [
            "10/97de74b1-2a8e-4bb7-874c-0a74e1f42a77-0_0-119-166_20240418172804498.parquet",
            "20/76e0556b-390d-4249-b7ad-9059e2bc2cbd-0_0-98-141_20240418172802262.parquet",
        ]
        .map(|f| join_url_segments(&base_url, &[f]).unwrap().to_string())
        .into_iter()
        .collect::<HashSet<_>>();
        assert_eq!(actual, expected);

        let actual = get_file_paths_with_filters(&hudi_table, &[("byteField", ">", "30")])
            .unwrap()
            .into_iter()
            .collect::<HashSet<_>>();
        let expected = HashSet::new();
        assert_eq!(actual, expected);
    }

    #[test]
    fn hudi_table_get_file_paths_for_complex_keygen_hive_style() {
        let base_url = SampleTable::V6ComplexkeygenHivestyle.url_to_cow();
        let hudi_table = Table::new_blocking(base_url.path()).unwrap();
        assert_eq!(hudi_table.timeline.completed_commits.len(), 2);

        let partition_filters = &[];
        let actual = get_file_paths_with_filters(&hudi_table, partition_filters)
            .unwrap()
            .into_iter()
            .collect::<HashSet<_>>();
        let expected= [
            "byteField=10/shortField=300/a22e8257-e249-45e9-ba46-115bc85adcba-0_0-161-223_20240418173235694.parquet",
            "byteField=20/shortField=100/bb7c3a45-387f-490d-aab2-981c3f1a8ada-0_0-140-198_20240418173213674.parquet",
            "byteField=30/shortField=100/4668e35e-bff8-4be9-9ff2-e7fb17ecb1a7-0_1-161-224_20240418173235694.parquet",
        ]
            .map(|f| { join_url_segments(&base_url, &[f]).unwrap().to_string() })
            .into_iter()
            .collect::<HashSet<_>>();
        assert_eq!(actual, expected);

        let filters = [
            ("byteField", ">=", "10"),
            ("byteField", "<", "20"),
            ("shortField", "!=", "100"),
        ];
        let actual = get_file_paths_with_filters(&hudi_table, &filters)
            .unwrap()
            .into_iter()
            .collect::<HashSet<_>>();
        let expected = [
            "byteField=10/shortField=300/a22e8257-e249-45e9-ba46-115bc85adcba-0_0-161-223_20240418173235694.parquet",
        ]
            .map(|f| { join_url_segments(&base_url, &[f]).unwrap().to_string() })
            .into_iter()
            .collect::<HashSet<_>>();
        assert_eq!(actual, expected);

        let filters = [("byteField", ">=", "20"), ("shortField", "=", "300")];
        let actual = get_file_paths_with_filters(&hudi_table, &filters)
            .unwrap()
            .into_iter()
            .collect::<HashSet<_>>();
        let expected = HashSet::new();
        assert_eq!(actual, expected);
    }

    mod test_snapshot_and_time_travel_queries {
        use super::super::*;
        use crate::config::util::empty_filters;
        use arrow::compute::concat_batches;
        use hudi_test::{QuickstartTripsTable, SampleTable};

        #[test]
        fn test_empty() -> Result<()> {
            for base_url in SampleTable::V6Empty.urls() {
                let hudi_table = Table::new_blocking(base_url.path())?;
                let records = hudi_table.read_snapshot_blocking(empty_filters())?;
                assert!(records.is_empty());
            }
            Ok(())
        }

        #[test]
        fn test_quickstart_trips_table() -> Result<()> {
            let base_url = QuickstartTripsTable::V6Trips8I1U.url_to_mor_avro();
            let hudi_table = Table::new_blocking(base_url.path())?;

            let updated_rider = "rider-D";

            // verify updated record as of the latest commit
            let records = hudi_table.read_snapshot_blocking(empty_filters())?;
            let schema = &records[0].schema();
            let records = concat_batches(schema, &records)?;
            let uuid_rider_and_fare = QuickstartTripsTable::uuid_rider_and_fare(&records)
                .into_iter()
                .filter(|(_, rider, _)| rider == updated_rider)
                .collect::<Vec<_>>();
            assert_eq!(uuid_rider_and_fare.len(), 1);
            assert_eq!(
                uuid_rider_and_fare[0].0,
                "9909a8b1-2d15-4d3d-8ec9-efc48c536a00"
            );
            assert_eq!(uuid_rider_and_fare[0].2, 25.0);

            // verify updated record as of the first commit
            let commit_timestamps = hudi_table
                .timeline
                .completed_commits
                .iter()
                .map(|i| i.timestamp.as_str())
                .collect::<Vec<_>>();
            let first_commit = commit_timestamps[0];
            let records = hudi_table.read_snapshot_as_of_blocking(first_commit, empty_filters())?;
            let schema = &records[0].schema();
            let records = concat_batches(schema, &records)?;
            let uuid_rider_and_fare = QuickstartTripsTable::uuid_rider_and_fare(&records)
                .into_iter()
                .filter(|(_, rider, _)| rider == updated_rider)
                .collect::<Vec<_>>();
            assert_eq!(uuid_rider_and_fare.len(), 1);
            assert_eq!(
                uuid_rider_and_fare[0].0,
                "9909a8b1-2d15-4d3d-8ec9-efc48c536a00"
            );
            assert_eq!(uuid_rider_and_fare[0].2, 33.9);

            Ok(())
        }

        #[test]
        fn test_non_partitioned() -> Result<()> {
            for base_url in SampleTable::V6Nonpartitioned.urls() {
                let hudi_table = Table::new_blocking(base_url.path())?;
                let records = hudi_table.read_snapshot_blocking(empty_filters())?;
                let schema = &records[0].schema();
                let records = concat_batches(schema, &records)?;

                let sample_data = SampleTable::sample_data_order_by_id(&records);
                assert_eq!(
                    sample_data,
                    vec![
                        (1, "Alice", false),
                        (2, "Bob", false),
                        (3, "Carol", true),
                        (4, "Diana", true),
                    ]
                );
            }
            Ok(())
        }

        #[test]
        fn test_non_partitioned_read_optimized() -> Result<()> {
            let base_url = SampleTable::V6Nonpartitioned.url_to_mor_parquet();
            let hudi_table = Table::new_with_options_blocking(
                base_url.path(),
                [(HudiReadConfig::UseReadOptimizedMode.as_ref(), "true")],
            )?;
            let commit_timestamps = hudi_table
                .timeline
                .completed_commits
                .iter()
                .map(|i| i.timestamp.as_str())
                .collect::<Vec<_>>();
            let latest_commit = commit_timestamps.last().unwrap();
            let records =
                hudi_table.read_snapshot_as_of_blocking(latest_commit, empty_filters())?;
            let schema = &records[0].schema();
            let records = concat_batches(schema, &records)?;

            let sample_data = SampleTable::sample_data_order_by_id(&records);
            assert_eq!(
                sample_data,
                vec![
                    (1, "Alice", true), // this was updated to false in a log file and not to be read out
                    (2, "Bob", false),
                    (3, "Carol", true),
                    (4, "Diana", true), // this was inserted in a base file and should be read out
                ]
            );
            Ok(())
        }

        #[test]
        fn test_non_partitioned_rollback() -> Result<()> {
            let base_url = SampleTable::V6NonpartitionedRollback.url_to_mor_parquet();
            let hudi_table = Table::new_blocking(base_url.path())?;
            let records = hudi_table.read_snapshot_blocking(empty_filters())?;
            let schema = &records[0].schema();
            let records = concat_batches(schema, &records)?;

            let sample_data = SampleTable::sample_data_order_by_id(&records);
            assert_eq!(
                sample_data,
                vec![
                    (1, "Alice", true), // this was updated to false then rolled back to true
                    (2, "Bob", true),   // this was updated to true after rollback
                    (3, "Carol", true),
                ]
            );
            Ok(())
        }

        #[test]
        fn test_complex_keygen_hive_style_with_filters() -> Result<()> {
            for base_url in SampleTable::V6ComplexkeygenHivestyle.urls() {
                let hudi_table = Table::new_blocking(base_url.path())?;

                let filters = vec![
                    ("byteField", ">=", "10"),
                    ("byteField", "<", "20"),
                    ("shortField", "!=", "100"),
                ];
                let records = hudi_table.read_snapshot_blocking(filters)?;
                let schema = &records[0].schema();
                let records = concat_batches(schema, &records)?;

                let sample_data = SampleTable::sample_data_order_by_id(&records);
                assert_eq!(sample_data, vec![(1, "Alice", false), (3, "Carol", true),]);
            }
            Ok(())
        }

        #[test]
        fn test_simple_keygen_nonhivestyle_time_travel() -> Result<()> {
            for base_url in SampleTable::V6SimplekeygenNonhivestyle.urls() {
                let hudi_table = Table::new_blocking(base_url.path())?;
                let commit_timestamps = hudi_table
                    .timeline
                    .completed_commits
                    .iter()
                    .map(|i| i.timestamp.as_str())
                    .collect::<Vec<_>>();
                let first_commit = commit_timestamps[0];
                let records =
                    hudi_table.read_snapshot_as_of_blocking(first_commit, empty_filters())?;
                let schema = &records[0].schema();
                let records = concat_batches(schema, &records)?;

                let sample_data = SampleTable::sample_data_order_by_id(&records);
                assert_eq!(
                    sample_data,
                    vec![(1, "Alice", true), (2, "Bob", false), (3, "Carol", true),]
                );
            }
            Ok(())
        }

        #[test]
        fn test_simple_keygen_hivestyle_no_metafields() -> Result<()> {
            for base_url in SampleTable::V6SimplekeygenHivestyleNoMetafields.urls() {
                let hudi_table = Table::new_blocking(base_url.path())?;
                let records = hudi_table.read_snapshot_blocking(empty_filters())?;
                let schema = &records[0].schema();
                let records = concat_batches(schema, &records)?;

                let sample_data = SampleTable::sample_data_order_by_id(&records);
                assert_eq!(
                    sample_data,
                    vec![
                        (1, "Alice", false),
                        (2, "Bob", false),
                        (3, "Carol", true),
                        (4, "Diana", true),
                    ]
                )
            }
            Ok(())
        }
    }

    mod test_incremental_queries {
        use super::super::*;
        use arrow_select::concat::concat_batches;
        use hudi_test::SampleTable;

        #[test]
        fn test_empty() -> Result<()> {
            for base_url in SampleTable::V6Empty.urls() {
                let hudi_table = Table::new_blocking(base_url.path())?;
                let records = hudi_table.read_incremental_records_blocking("0", None)?;
                assert!(records.is_empty())
            }
            Ok(())
        }

        #[test]
        fn test_simplekeygen_nonhivestyle_overwritetable() -> Result<()> {
            for base_url in SampleTable::V6SimplekeygenNonhivestyleOverwritetable.urls() {
                let hudi_table = Table::new_blocking(base_url.path())?;
                let commit_timestamps = hudi_table
                    .timeline
                    .completed_commits
                    .iter()
                    .map(|i| i.timestamp.as_str())
                    .collect::<Vec<_>>();
                assert_eq!(commit_timestamps.len(), 3);
                let first_commit = commit_timestamps[0];
                let second_commit = commit_timestamps[1];
                let third_commit = commit_timestamps[2];

                // read records changed from the beginning to the 1st commit
                let records = hudi_table
                    .read_incremental_records_blocking("19700101000000", Some(first_commit))?;
                let schema = &records[0].schema();
                let records = concat_batches(schema, &records)?;
                let sample_data = SampleTable::sample_data_order_by_id(&records);
                assert_eq!(
                    sample_data,
                    vec![(1, "Alice", true), (2, "Bob", false), (3, "Carol", true),],
                    "Should return 3 records inserted in the 1st commit"
                );

                // read records changed from the 1st to the 2nd commit
                let records = hudi_table
                    .read_incremental_records_blocking(first_commit, Some(second_commit))?;
                let schema = &records[0].schema();
                let records = concat_batches(schema, &records)?;
                let sample_data = SampleTable::sample_data_order_by_id(&records);
                assert_eq!(
                    sample_data,
                    vec![(1, "Alice", false), (4, "Diana", true),],
                    "Should return 2 records inserted or updated in the 2nd commit"
                );

                // read records changed from the 2nd to the 3rd commit
                let records = hudi_table
                    .read_incremental_records_blocking(second_commit, Some(third_commit))?;
                let schema = &records[0].schema();
                let records = concat_batches(schema, &records)?;
                let sample_data = SampleTable::sample_data_order_by_id(&records);
                assert_eq!(
                    sample_data,
                    vec![(4, "Diana", false),],
                    "Should return 1 record insert-overwritten in the 3rd commit"
                );

                // read records changed from the 1st commit
                let records = hudi_table.read_incremental_records_blocking(first_commit, None)?;
                let schema = &records[0].schema();
                let records = concat_batches(schema, &records)?;
                let sample_data = SampleTable::sample_data_order_by_id(&records);
                assert_eq!(
                    sample_data,
                    vec![(4, "Diana", false),],
                    "Should return 1 record insert-overwritten in the 3rd commit"
                );

                // read records changed from the 3rd commit
                let records = hudi_table.read_incremental_records_blocking(third_commit, None)?;
                assert!(
                    records.is_empty(),
                    "Should return 0 record as it's the latest commit"
                );
            }
            Ok(())
        }
    }

    #[test]
    fn test_format_timestamp() {
        let timestamps = vec![
            ("2019-01-23T12:34:56.123456789+00:00", "20190123123456123"),
            ("2019-01-23T12:34:56.123456+00:00", "20190123123456123"),
            ("2019-01-23T12:34:56.123+00:00", "20190123123456123"),
            ("2019-01-23T12:34:56+00:00", "20190123123456000"),
            ("2019-01-23T12:34:56Z", "20190123123456000"),
            ("2019-01-23", "20190123000000000"),
            ("20190123123456", "20190123123456"),
            ("20190123000000000", "20190123000000000"),
            ("20190123123456000", "20190123123456000"),
            ("20190123123456123", "20190123123456123"),
        ];

        for (timestamp, result) in timestamps {
            assert_eq!(
                crate::table::format_timestamp(timestamp, true).unwrap(),
                result
            )
        }
    }
}<|MERGE_RESOLUTION|>--- conflicted
+++ resolved
@@ -330,18 +330,13 @@
         &self,
         n: usize,
         timestamp: &str,
-<<<<<<< HEAD
-        filters: &[(&str, &str, &str)],
-    ) -> Result<Vec<Vec<FileSlice>>> {
-        let timestamp = format_timestamp(timestamp, self.is_utc_timezone())?;
-=======
         filters: I,
     ) -> Result<Vec<Vec<FileSlice>>>
     where
         I: IntoIterator<Item = (S, S, S)>,
         S: AsRef<str>,
     {
->>>>>>> fef8b3f5
+        let timestamp = format_timestamp(timestamp, self.is_utc_timezone())?;
         let filters = from_str_tuples(filters)?;
         self.get_file_slices_splits_internal(n, &timestamp, &filters)
             .await
@@ -430,18 +425,13 @@
     pub async fn get_file_slices_as_of<I, S>(
         &self,
         timestamp: &str,
-<<<<<<< HEAD
-        filters: &[(&str, &str, &str)],
-    ) -> Result<Vec<FileSlice>> {
-        let timestamp = format_timestamp(timestamp, self.is_utc_timezone())?;
-=======
         filters: I,
     ) -> Result<Vec<FileSlice>>
     where
         I: IntoIterator<Item = (S, S, S)>,
         S: AsRef<str>,
     {
->>>>>>> fef8b3f5
+        let timestamp = format_timestamp(timestamp, self.is_utc_timezone())?;
         let filters = from_str_tuples(filters)?;
         self.get_file_slices_internal(&timestamp, &filters).await
     }
@@ -599,18 +589,13 @@
     pub async fn read_snapshot_as_of<I, S>(
         &self,
         timestamp: &str,
-<<<<<<< HEAD
-        filters: &[(&str, &str, &str)],
-    ) -> Result<Vec<RecordBatch>> {
-        let timestamp = format_timestamp(timestamp, self.is_utc_timezone())?;
-=======
         filters: I,
     ) -> Result<Vec<RecordBatch>>
     where
         I: IntoIterator<Item = (S, S, S)>,
         S: AsRef<str>,
     {
->>>>>>> fef8b3f5
+        let timestamp = format_timestamp(timestamp, self.is_utc_timezone())?;
         let filters = from_str_tuples(filters)?;
         self.read_snapshot_internal(&timestamp, &filters).await
     }
