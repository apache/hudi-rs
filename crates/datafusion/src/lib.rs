/*
 * Licensed to the Apache Software Foundation (ASF) under one
 * or more contributor license agreements.  See the NOTICE file
 * distributed with this work for additional information
 * regarding copyright ownership.  The ASF licenses this file
 * to you under the Apache License, Version 2.0 (the
 * "License"); you may not use this file except in compliance
 * with the License.  You may obtain a copy of the License at
 *
 *   http://www.apache.org/licenses/LICENSE-2.0
 *
 * Unless required by applicable law or agreed to in writing,
 * software distributed under the License is distributed on an
 * "AS IS" BASIS, WITHOUT WARRANTIES OR CONDITIONS OF ANY
 * KIND, either express or implied.  See the License for the
 * specific language governing permissions and limitations
 * under the License.
 */

use std::any::Any;
use std::collections::HashMap;
use std::fmt::Debug;
use std::sync::Arc;
use std::thread;

use arrow_schema::{Schema, SchemaRef};
use async_trait::async_trait;
use datafusion::catalog::{Session, TableProviderFactory};
use datafusion::datasource::listing::PartitionedFile;
use datafusion::datasource::object_store::ObjectStoreUrl;
use datafusion::datasource::physical_plan::parquet::ParquetExecBuilder;
use datafusion::datasource::physical_plan::FileScanConfig;
use datafusion::datasource::TableProvider;
use datafusion::physical_plan::ExecutionPlan;
use datafusion_common::config::TableParquetOptions;
use datafusion_common::DFSchema;
use datafusion_common::DataFusionError::Execution;
use datafusion_common::Result;
use datafusion_expr::{CreateExternalTable, Expr, TableType};
use datafusion_physical_expr::create_physical_expr;

use hudi_core::config::read::HudiReadConfig::InputPartitions;
use hudi_core::config::utils::empty_options;
use hudi_core::storage::utils::{get_scheme_authority, parse_uri};
use hudi_core::table::Table as HudiTable;

/// Create a `HudiDataSource`.
/// Used for Datafusion to query Hudi tables
///
/// # Examples
///
/// ```rust
/// use std::sync::Arc;
///
/// use datafusion::error::Result;
/// use datafusion::prelude::{DataFrame, SessionContext};
/// use hudi::HudiDataSource;
///
/// #[tokio::main]
/// async fn main() -> Result<()> {
///     // Initialize a new DataFusion session context
///     let ctx = SessionContext::new();
///
///     // Create a new HudiDataSource with specific read options
///     let hudi = HudiDataSource::new_with_options(
///         "/tmp/trips_table",
///         [("hoodie.read.as.of.timestamp", "20241122010827898")]).await?;
///
///     // Register the Hudi table with the session context
///     ctx.register_table("trips_table", Arc::new(hudi))?;
///     let df: DataFrame = ctx.sql("SELECT * from trips_table where city = 'san_francisco'").await?;
///     df.show().await?;
///
///     Ok(())
/// }
/// ```
#[derive(Clone, Debug)]
pub struct HudiDataSource {
    table: Arc<HudiTable>,
}

impl HudiDataSource {
    pub async fn new(base_uri: &str) -> Result<Self> {
        Self::new_with_options(base_uri, empty_options()).await
    }

    pub async fn new_with_options<I, K, V>(base_uri: &str, options: I) -> Result<Self>
    where
        I: IntoIterator<Item = (K, V)>,
        K: AsRef<str>,
        V: Into<String>,
    {
        match HudiTable::new_with_options(base_uri, options).await {
            Ok(t) => Ok(Self { table: Arc::new(t) }),
            Err(e) => Err(Execution(format!("Failed to create Hudi table: {}", e))),
        }
    }

    fn get_input_partitions(&self) -> usize {
        self.table
            .hudi_configs
            .get_or_default(InputPartitions)
            .to::<usize>()
    }
}

#[async_trait]
impl TableProvider for HudiDataSource {
    fn as_any(&self) -> &dyn Any {
        self
    }

    fn schema(&self) -> SchemaRef {
        let table = self.table.clone();
        let handle = thread::spawn(move || {
            let rt = tokio::runtime::Runtime::new().unwrap();
            rt.block_on(async { table.get_schema().await })
        });
        let result = handle.join().unwrap().unwrap_or_else(|_| Schema::empty());
        SchemaRef::from(result)
    }

    fn table_type(&self) -> TableType {
        TableType::Base
    }

    async fn scan(
        &self,
        state: &dyn Session,
        projection: Option<&Vec<usize>>,
        filters: &[Expr],
        limit: Option<usize>,
    ) -> Result<Arc<dyn ExecutionPlan>> {
        self.table.register_storage(state.runtime_env().clone());

        let file_slices = self
            .table
            .get_file_slices_splits(self.get_input_partitions(), &[])
            .await
            .map_err(|e| Execution(format!("Failed to get file slices from Hudi table: {}", e)))?;
        let mut parquet_file_groups: Vec<Vec<PartitionedFile>> = Vec::new();
        for file_slice_vec in file_slices {
            let parquet_file_group_vec = file_slice_vec
                .iter()
                .map(|f| {
                    let url = parse_uri(&f.base_file.info.uri).unwrap();
                    let size = f.base_file.info.size as u64;
                    PartitionedFile::new(url.path(), size)
                })
                .collect();
            parquet_file_groups.push(parquet_file_group_vec)
        }

        let base_url = self.table.base_url().map_err(|e| {
            Execution(format!(
                "Failed to get base path config from Hudi table: {}",
                e
            ))
        })?;
        let url = ObjectStoreUrl::parse(get_scheme_authority(&base_url))?;
        let fsc = FileScanConfig::new(url, self.schema())
            .with_file_groups(parquet_file_groups)
            .with_projection(projection.cloned())
            .with_limit(limit);

        let parquet_opts = TableParquetOptions {
            global: state.config_options().execution.parquet.clone(),
            column_specific_options: Default::default(),
            key_value_metadata: Default::default(),
        };
        let mut exec_builder = ParquetExecBuilder::new_with_options(fsc, parquet_opts);

        let filter = filters.iter().cloned().reduce(|acc, new| acc.and(new));
        if let Some(expr) = filter {
            let df_schema = DFSchema::try_from(self.schema())?;
            let predicate = create_physical_expr(&expr, &df_schema, state.execution_props())?;
            exec_builder = exec_builder.with_predicate(predicate)
        }

        Ok(exec_builder.build_arc())
    }
}

<<<<<<< HEAD
/// `HudiTableFactory` is responsible for creating and configuring Hudi tables.
///
/// This factory handles the initialization of Hudi tables by creating configuration
/// options from both session state and table creation commands.
///
/// # Examples
///
/// Creating a new `HudiTableFactory` instance:
///
/// ```rust
/// use hudi::HudiTableFactory;
///
/// fn main() {
///     // Initialize a new HudiTableFactory
///     let factory = HudiTableFactory::new();
///     
///     // The factory can now be used to create Hudi tables
///     let table = factory.create_table(...)?;
/// }
/// ```
=======
#[derive(Debug)]
>>>>>>> 361e2816
pub struct HudiTableFactory {}

impl HudiTableFactory {
    pub fn new() -> Self {
        Self {}
    }

    fn resolve_options(
        state: &dyn Session,
        cmd: &CreateExternalTable,
    ) -> Result<HashMap<String, String>> {
        let mut options: HashMap<_, _> = state
            .config_options()
            .entries()
            .iter()
            .filter_map(|e| {
                let value = e.value.as_ref().filter(|v| !v.is_empty())?;
                Some((e.key.clone(), value.clone()))
            })
            .collect();

        // options from the command take precedence
        options.extend(cmd.options.iter().map(|(k, v)| (k.clone(), v.clone())));

        Ok(options)
    }
}

impl Default for HudiTableFactory {
    fn default() -> Self {
        Self::new()
    }
}

#[async_trait]
impl TableProviderFactory for HudiTableFactory {
    async fn create(
        &self,
        state: &dyn Session,
        cmd: &CreateExternalTable,
    ) -> Result<Arc<dyn TableProvider>> {
        let options = HudiTableFactory::resolve_options(state, cmd)?;
        let base_uri = cmd.location.as_str();
        let table_provider = HudiDataSource::new_with_options(base_uri, options).await?;
        Ok(Arc::new(table_provider))
    }
}

#[cfg(test)]
mod tests {
    use super::*;
    use datafusion::execution::session_state::SessionStateBuilder;
    use datafusion::prelude::{SessionConfig, SessionContext};
    use datafusion_common::{DataFusionError, ScalarValue};
    use std::fs::canonicalize;
    use std::path::Path;
    use std::sync::Arc;
    use url::Url;

    use hudi_core::config::read::HudiReadConfig::InputPartitions;
    use hudi_tests::TestTable::{
        V6ComplexkeygenHivestyle, V6Empty, V6Nonpartitioned, V6SimplekeygenHivestyleNoMetafields,
        V6SimplekeygenNonhivestyle, V6SimplekeygenNonhivestyleOverwritetable,
        V6TimebasedkeygenNonhivestyle,
    };
    use hudi_tests::{utils, TestTable};
    use utils::{get_bool_column, get_i32_column, get_str_column};

    use crate::HudiDataSource;
    use crate::HudiTableFactory;

    #[tokio::test]
    async fn get_default_input_partitions() {
        let base_url =
            Url::from_file_path(canonicalize(Path::new("tests/data/table_props_valid")).unwrap())
                .unwrap();
        let hudi = HudiDataSource::new(base_url.as_str()).await.unwrap();
        assert_eq!(hudi.get_input_partitions(), 0)
    }

    #[tokio::test]
    async fn test_get_empty_schema_from_empty_table() {
        let table_provider =
            HudiDataSource::new_with_options(V6Empty.path().as_str(), empty_options())
                .await
                .unwrap();
        let schema = table_provider.schema();
        assert!(schema.fields().is_empty());
    }

    async fn register_test_table_with_session<I, K, V>(
        test_table: &TestTable,
        options: I,
        use_sql: bool,
    ) -> Result<SessionContext, DataFusionError>
    where
        I: IntoIterator<Item = (K, V)>,
        K: AsRef<str>,
        V: Into<String>,
    {
        let ctx = create_test_session().await;
        if use_sql {
            let create_table_sql = format!(
                "CREATE EXTERNAL TABLE {} STORED AS HUDI LOCATION '{}' {}",
                test_table.as_ref(),
                test_table.path(),
                concat_as_sql_options(options)
            );
            ctx.sql(create_table_sql.as_str()).await?;
        } else {
            let base_url = test_table.url();
            let hudi = HudiDataSource::new_with_options(base_url.as_str(), options).await?;
            ctx.register_table(test_table.as_ref(), Arc::new(hudi))?;
        }
        Ok(ctx)
    }

    async fn create_test_session() -> SessionContext {
        let config = SessionConfig::new().set(
            "datafusion.sql_parser.enable_ident_normalization",
            &ScalarValue::from(false),
        );
        let table_factory: Arc<dyn TableProviderFactory> = Arc::new(HudiTableFactory::default());

        let session_state = SessionStateBuilder::new()
            .with_default_features()
            .with_config(config)
            .with_table_factories(HashMap::from([("HUDI".to_string(), table_factory)]))
            .build();

        SessionContext::new_with_state(session_state)
    }

    fn concat_as_sql_options<I, K, V>(options: I) -> String
    where
        I: IntoIterator<Item = (K, V)>,
        K: AsRef<str>,
        V: Into<String>,
    {
        let kv_pairs: Vec<String> = options
            .into_iter()
            .map(|(k, v)| format!("'{}' '{}'", k.as_ref(), v.into()))
            .collect();

        if kv_pairs.is_empty() {
            String::new()
        } else {
            format!("OPTIONS ({})", kv_pairs.join(", "))
        }
    }

    #[tokio::test]
    async fn test_create_table_with_unknown_format() {
        let test_table = V6Nonpartitioned;
        let invalid_format = "UNKNOWN_FORMAT";
        let create_table_sql = format!(
            "CREATE EXTERNAL TABLE {} STORED AS {} LOCATION '{}'",
            test_table.as_ref(),
            invalid_format,
            test_table.path()
        );

        let ctx = create_test_session().await;
        let result = ctx.sql(create_table_sql.as_str()).await;
        assert!(result.is_err());
    }

    async fn verify_plan(
        ctx: &SessionContext,
        sql: &str,
        table_name: &str,
        planned_input_partitioned: &i32,
    ) {
        let explaining_df = ctx.sql(sql).await.unwrap().explain(false, true).unwrap();
        let explaining_rb = explaining_df.collect().await.unwrap();
        let explaining_rb = explaining_rb.first().unwrap();
        let plan = get_str_column(explaining_rb, "plan").join("");
        let plan_lines: Vec<&str> = plan.lines().map(str::trim).collect();
        assert!(plan_lines[1].starts_with("SortExec: TopK(fetch=10)"));
        assert!(plan_lines[2].starts_with(&format!(
            "ProjectionExec: expr=[id@0 as id, name@1 as name, isActive@2 as isActive, \
            get_field(structField@3, field2) as {}.structField[field2]]",
            table_name
        )));
        assert!(plan_lines[4].starts_with(
            "FilterExec: CAST(id@0 AS Int64) % 2 = 0 AND get_field(structField@3, field2) > 30"
        ));
        assert!(plan_lines[5].contains(&format!("input_partitions={}", planned_input_partitioned)));
    }

    async fn verify_data(ctx: &SessionContext, sql: &str, table_name: &str) {
        let df = ctx.sql(sql).await.unwrap();
        let rb = df.collect().await.unwrap();
        let rb = rb.first().unwrap();
        assert_eq!(get_i32_column(rb, "id"), &[2, 4]);
        assert_eq!(get_str_column(rb, "name"), &["Bob", "Diana"]);
        assert_eq!(get_bool_column(rb, "isActive"), &[false, true]);
        assert_eq!(
            get_i32_column(rb, &format!("{}.structField[field2]", table_name)),
            &[40, 50]
        );
    }

    #[tokio::test]
    async fn test_datafusion_read_hudi_table() {
        for (test_table, use_sql, planned_input_partitions) in &[
            (V6ComplexkeygenHivestyle, true, 2),
            (V6Nonpartitioned, true, 1),
            (V6SimplekeygenNonhivestyle, false, 2),
            (V6SimplekeygenHivestyleNoMetafields, true, 2),
            (V6TimebasedkeygenNonhivestyle, false, 2),
        ] {
            println!(">>> testing for {}", test_table.as_ref());
            let options = [(InputPartitions, "2")];
            let ctx = register_test_table_with_session(test_table, options, *use_sql)
                .await
                .unwrap();

            let sql = format!(
                r#"
            SELECT id, name, isActive, structField.field2
            FROM {} WHERE id % 2 = 0
            AND structField.field2 > 30 ORDER BY name LIMIT 10"#,
                test_table.as_ref()
            );

            verify_plan(&ctx, &sql, test_table.as_ref(), planned_input_partitions).await;
            verify_data(&ctx, &sql, test_table.as_ref()).await
        }
    }

    async fn verify_data_with_replacecommits(ctx: &SessionContext, sql: &str, table_name: &str) {
        let df = ctx.sql(sql).await.unwrap();
        let rb = df.collect().await.unwrap();
        let rb = rb.first().unwrap();
        assert_eq!(get_i32_column(rb, "id"), &[4]);
        assert_eq!(get_str_column(rb, "name"), &["Diana"]);
        assert_eq!(get_bool_column(rb, "isActive"), &[false]);
        assert_eq!(
            get_i32_column(rb, &format!("{}.structField[field2]", table_name)),
            &[50]
        );
    }

    #[tokio::test]
    async fn test_datafusion_read_hudi_table_with_replacecommits() {
        for (test_table, use_sql, planned_input_partitions) in
            &[(V6SimplekeygenNonhivestyleOverwritetable, true, 1)]
        {
            println!(">>> testing for {}", test_table.as_ref());
            let ctx =
                register_test_table_with_session(test_table, [(InputPartitions, "2")], *use_sql)
                    .await
                    .unwrap();

            let sql = format!(
                r#"
            SELECT id, name, isActive, structField.field2
            FROM {} WHERE id % 2 = 0
            AND structField.field2 > 30 ORDER BY name LIMIT 10"#,
                test_table.as_ref()
            );

            verify_plan(&ctx, &sql, test_table.as_ref(), planned_input_partitions).await;
            verify_data_with_replacecommits(&ctx, &sql, test_table.as_ref()).await
        }
    }
}<|MERGE_RESOLUTION|>--- conflicted
+++ resolved
@@ -181,7 +181,6 @@
     }
 }
 
-<<<<<<< HEAD
 /// `HudiTableFactory` is responsible for creating and configuring Hudi tables.
 ///
 /// This factory handles the initialization of Hudi tables by creating configuration
@@ -202,9 +201,7 @@
 ///     let table = factory.create_table(...)?;
 /// }
 /// ```
-=======
 #[derive(Debug)]
->>>>>>> 361e2816
 pub struct HudiTableFactory {}
 
 impl HudiTableFactory {
