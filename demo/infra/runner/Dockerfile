--- conflicted
+++ resolved
@@ -15,11 +15,7 @@
 # specific language governing permissions and limitations
 # under the License.
 
-<<<<<<< HEAD
-FROM rust:1.85
-=======
 FROM rust:1.87
->>>>>>> 4bfdee8e
 
 RUN apt-get update && apt-get install -y cmake curl ca-certificates
 
